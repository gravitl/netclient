--- conflicted
+++ resolved
@@ -113,85 +113,6 @@
           overwrite: true
           asset_name: netclient-freebsd-amd64
 
-<<<<<<< HEAD
-  windows:
-    needs: release-branch
-    runs-on: windows-latest
-    steps:
-      - uses: actions/checkout@v3
-        with:
-          ref: release_${{ github.event.inputs.version}}
-      - uses: actions/setup-node@v3
-        with:
-          node-version: 19
-      - uses: actions/setup-go@v3
-        with:
-          go-version: 1.19
-      - name: build gui
-        run: |
-          cd gui/frontend
-          npm ci
-          npm run build
-          cd ..
-          go generate
-          go build -tags desktop,production -ldflags "-w -s -H windowsgui" -o netclient-gui.exe
-          cd ..
-          go build -o netclient.exe
-      - name: upload windows to release
-        uses: svenstaro/upload-release-action@v2
-        with:
-          repo_token: ${{ secrets.GITHUB_TOKEN }}
-          file: netclient.exe
-          tag: ${{ github.event.inputs.version }}
-          overwrite: true
-          asset_name: netclient-windows-amd64.exe
-      - name: upload windows-gui to release
-        uses: svenstaro/upload-release-action@v2
-        with:
-          repo_token: ${{ secrets.GITHUB_TOKEN }}
-          file: gui/netclient-gui.exe
-          tag: ${{ github.event.inputs.version }}
-          overwrite: true
-          asset_name: netclient-gui-windows-amd64.exe
-
-  darwin:
-    needs: release-branch
-    runs-on: macos-latest
-    steps:
-      - uses: actions/checkout@v3
-        with:
-          ref: release_${{ github.event.inputs.version}}
-      - uses: actions/setup-node@v3
-        with:
-          node-version: 19
-      - uses: actions/setup-go@v3
-        with:
-          go-version: 1.19
-      - run: |
-          GOARCH=darwin_amd64 go build -o /tmp/netclient_darwin_amd64
-          GOARCH=darwin_arm64 go build -o /tmp/netclient_darwin_arm64
-          go install github.com/wailsapp/wails/v2/cmd/wails@latest 
-          ~/go/bin/wails build -platform darwin/amd64 
-          cp build/bin/netclient-2-0.app/Contents/MacOS/netclient-2-0 /tmp/netclient-gui_darwin_amd64
-          ~/go/bin/wails build -platform darwin/arm64 
-          cp build/bin/netclient-2-0.app/Contents/MacOS/netclient-2-0 /tmp/netclient-gui_darwin_arm64
-      - name: upload darwin/amd to release
-        uses: svenstaro/upload-release-action@v2
-        with:
-          repo_token: ${{ secrets.GITHUB_TOKEN }}
-          file: /tmp/netclient_darwin_amd64
-          tag: ${{ github.event.inputs.version }}
-          overwrite: true
-          asset_name: netclient-darwin-amd64>
-      - name: upload darwin_arm64 to release
-        uses: svenstaro/upload-release-action@v2
-        with:
-          repo_token: ${{ secrets.GITHUB_TOKEN }}
-          file: /tmp/netclient_darwin_arm64
-          tag: ${{ github.event.inputs.version }}
-          overwrite: true
-          asset_name: netclient-darwin_amd64
-=======
 #  windows:
 #    needs: release-branch
 #    runs-on: windows-latest
@@ -257,7 +178,6 @@
 #          tag: ${{ github.event.inputs.version }}
 #          overwrite: true
 #          asset_name: netclient-darwin_amd64
->>>>>>> b473c270
 
   docker:
     needs: release-branch
