package turn

import (
	"context"
	"errors"
	"fmt"
	"net"
	"sync"
	"time"

	ncconfig "github.com/gravitl/netclient/config"
	"github.com/gravitl/netclient/ncutils"
	"github.com/gravitl/netclient/nmproxy/config"
	"github.com/gravitl/netclient/nmproxy/models"
	peerpkg "github.com/gravitl/netclient/nmproxy/peer"
	"github.com/gravitl/netclient/nmproxy/wg"
	"github.com/gravitl/netclient/wireguard"
	"github.com/gravitl/netmaker/logger"
	nm_models "github.com/gravitl/netmaker/models"
	"golang.zx2c4.com/wireguard/wgctrl/wgtypes"
)

var (
	// PeerSignalCh - channel to recieve peer signals
	PeerSignalCh = make(chan nm_models.Signal, 50)
	// peerConnectionCheckInterval - time interval to check peer connection status
	peerConnectionCheckInterval = time.Second * 90
<<<<<<< HEAD
	// lastHandShakeThreshold - threshold for considering inactive connection
	lastHandShakeThreshold = time.Minute * 3
=======
	// LastHandShakeThreshold - threshold for considering inactive connection
	LastHandShakeThreshold = time.Minute * 3

	ResetCh = make(chan struct{}, 2)
>>>>>>> 0141a5f9
)

// WatchPeerSignals - processes the peer signals for any turn updates from peers
func WatchPeerSignals(ctx context.Context, wg *sync.WaitGroup) {
	defer wg.Done()
	defer logger.Log(0, "Exiting Peer Signals Watcher...")
	var err error
	for {
		select {
		case <-ctx.Done():
			return
		case signal := <-PeerSignalCh:
			// process recieved new signal from peer
			switch signal.Action {
			case nm_models.ConnNegotiation:
				err = handlePeerNegotiation(signal)
			case nm_models.Disconnect:
				err = handleDisconnect(signal)
			}
			if err != nil {
				logger.Log(2, fmt.Sprintf("Failed to perform action [%s]: %+v, Err: %v", signal.Action, signal.FromHostPubKey, err.Error()))
			}

		}
	}
}

func handlePeerNegotiation(signal nm_models.Signal) error {
	peerTurnEndpoint, err := net.ResolveUDPAddr("udp", signal.TurnRelayEndpoint)
	if err != nil {
		return err
	}
	t, ok := config.GetCfg().GetPeerTurnCfg(signal.FromHostPubKey)
	if ok {
		if signal.TurnRelayEndpoint == "" {
			return errors.New("peer turn endpoint is nil")
		}
		// reset
		if conn, ok := config.GetCfg().GetPeer(signal.FromHostPubKey); ok {
			if conn.Config.UsingTurn && t.PeerTurnAddr != signal.TurnRelayEndpoint {
				logger.Log(0, fmt.Sprintf("Turn Peer Addr Has Been Changed From %s to %s", t.PeerTurnAddr, signal.TurnRelayEndpoint))
				config.GetCfg().UpdatePeerTurnAddr(signal.FromHostPubKey, signal.TurnRelayEndpoint)
				conn.Config.PeerEndpoint = peerTurnEndpoint
				config.GetCfg().UpdatePeer(&conn)
				config.GetCfg().ResetPeer(signal.FromHostPubKey)
			}

		} else {
			// new connection
			config.GetCfg().SetPeerTurnCfg(signal.FromHostPubKey, models.TurnPeerCfg{
				Server:       signal.Server,
				PeerConf:     t.PeerConf,
				PeerTurnAddr: signal.TurnRelayEndpoint,
			})

			peer, err := wg.GetPeer(ncutils.GetInterfaceName(), signal.FromHostPubKey)
			if err == nil {
				peerpkg.AddNew(t.Server, wgtypes.PeerConfig{
					PublicKey:                   peer.PublicKey,
					PresharedKey:                &peer.PresharedKey,
					Endpoint:                    peer.Endpoint,
					PersistentKeepaliveInterval: &peer.PersistentKeepaliveInterval,
					AllowedIPs:                  peer.AllowedIPs,
				}, t.PeerConf, peerTurnEndpoint, true)
			}

		}

		// if response to the signal you sent,then don't signal back
		if signal.Reply {
			return nil
		}
		// signal back to peer
		// signal peer with the host relay addr for the peer
		if hostTurnCfg := config.GetCfg().GetTurnCfg(); hostTurnCfg != nil && hostTurnCfg.TurnConn != nil {
			hostTurnCfg.Mutex.RLock()
			err := SignalPeer(signal.Server, nm_models.Signal{
				Server:            signal.Server,
				FromHostPubKey:    signal.ToHostPubKey,
				TurnRelayEndpoint: hostTurnCfg.TurnConn.LocalAddr().String(),
				ToHostPubKey:      signal.FromHostPubKey,
				Reply:             true,
				Action:            nm_models.ConnNegotiation,
			})
			hostTurnCfg.Mutex.RUnlock()
			if err != nil {
				logger.Log(0, "failed to signal peer: ", err.Error())
				return err
			}
		}

	}
	return nil
}

func handleDisconnect(signal nm_models.Signal) error {

	if signal.TurnRelayEndpoint == "" {
		return errors.New("peer endpoint is nil")
	}
	// this is the actual endpoint of peer sent to connect directly
	peerEndpoint, err := net.ResolveUDPAddr("udp", signal.TurnRelayEndpoint)
	if err != nil {
		return err
	}
	if _, ok := config.GetCfg().GetPeer(signal.FromHostPubKey); ok {
		logger.Log(0, "Resetting Peer Conn to talk directly: ", peerEndpoint.String())
		config.GetCfg().DeletePeerTurnCfg(signal.FromHostPubKey)
		config.GetCfg().RemovePeer(signal.FromHostPubKey)
	}
	pubKey, err := wgtypes.ParseKey(signal.FromHostPubKey)
	if err != nil {
		return err
	}
	return wireguard.UpdatePeer(&wgtypes.PeerConfig{
		PublicKey:  pubKey,
		Endpoint:   peerEndpoint,
		UpdateOnly: true,
	})
}

// WatchPeerConnections - periodically watches peer connections.
// if connection is bad, host will signal peers to use turn
func WatchPeerConnections(ctx context.Context, waitg *sync.WaitGroup) {
	defer waitg.Done()
	t := time.NewTicker(peerConnectionCheckInterval)
	defer t.Stop()
	for {
		select {
		case <-ctx.Done():
			return
		case <-ResetCh:
			if t != nil {
				t.Reset(peerConnectionCheckInterval)
			}
		case <-t.C:
			peers := ncconfig.Netclient().HostPeers
			for _, peer := range peers {

				if peer.Endpoint == nil || peer.Remove {
					continue
				}
				connected, err := isPeerConnected(peer.PublicKey.String())
				if err != nil {
					logger.Log(0, "failed to check if peer is connected: ", err.Error())
					continue
				}
				if connected {
					// peer is connected,so continue
					continue
				}
				// signal peer to use turn
				turnCfg := config.GetCfg().GetTurnCfg()
				if turnCfg == nil || turnCfg.TurnConn == nil {
					continue
				}
				if _, ok := config.GetCfg().GetPeerTurnCfg(peer.PublicKey.String()); !ok {
					config.GetCfg().SetPeerTurnCfg(peer.PublicKey.String(), models.TurnPeerCfg{
						PeerConf: nm_models.PeerConf{},
					})
				}
				turnCfg.Mutex.RLock()
				// signal peer with the host relay addr for the peer
				err = SignalPeer(ncconfig.CurrServer, nm_models.Signal{
					Server:            ncconfig.CurrServer,
					FromHostPubKey:    ncconfig.Netclient().PublicKey.String(),
					TurnRelayEndpoint: turnCfg.TurnConn.LocalAddr().String(),
					ToHostPubKey:      peer.PublicKey.String(),
					Action:            nm_models.ConnNegotiation,
				})
				if err != nil {
					logger.Log(2, "failed to signal peer: ", err.Error())
				}
				turnCfg.Mutex.RUnlock()
			}
		}
	}
}

// isPeerConnected - get peer connection status by checking last handshake time
func isPeerConnected(peerKey string) (connected bool, err error) {
	peer, err := wg.GetPeer(ncutils.GetInterfaceName(), peerKey)
	if err != nil {
		return
	}
	if !peer.LastHandshakeTime.IsZero() && !(time.Since(peer.LastHandshakeTime) > lastHandShakeThreshold) {
		connected = true
	}
	return
}

// DissolvePeerConnections - notifies all peers to disconnect from using turn.
func DissolvePeerConnections() {
	logger.Log(0, "Dissolving TURN Peer Connections...")
	port := ncconfig.Netclient().WgPublicListenPort
	if port == 0 {
		port = ncconfig.Netclient().ListenPort
	}
	turnPeers := config.GetCfg().GetAllTurnPeersCfg()
	for peerPubKey := range turnPeers {
		err := SignalPeer(ncconfig.CurrServer, nm_models.Signal{
			FromHostPubKey:    ncconfig.Netclient().PublicKey.String(),
			ToHostPubKey:      peerPubKey,
			TurnRelayEndpoint: fmt.Sprintf("%s:%d", ncconfig.Netclient().EndpointIP.String(), port),
			Action:            nm_models.Disconnect,
		})
		if err != nil {
			logger.Log(0, "failed to signal peer: ", peerPubKey, err.Error())
		}
	}
}<|MERGE_RESOLUTION|>--- conflicted
+++ resolved
@@ -25,15 +25,10 @@
 	PeerSignalCh = make(chan nm_models.Signal, 50)
 	// peerConnectionCheckInterval - time interval to check peer connection status
 	peerConnectionCheckInterval = time.Second * 90
-<<<<<<< HEAD
 	// lastHandShakeThreshold - threshold for considering inactive connection
 	lastHandShakeThreshold = time.Minute * 3
-=======
-	// LastHandShakeThreshold - threshold for considering inactive connection
-	LastHandShakeThreshold = time.Minute * 3
-
+	// ResetCh - channel to notify for reset timer for peer connection check
 	ResetCh = make(chan struct{}, 2)
->>>>>>> 0141a5f9
 )
 
 // WatchPeerSignals - processes the peer signals for any turn updates from peers
