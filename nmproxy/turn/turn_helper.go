--- conflicted
+++ resolved
@@ -100,7 +100,7 @@
 		}
 		// signal back to peer
 		// signal peer with the host relay addr for the peer
-		if hostTurnCfg, ok := config.GetCfg().GetTurnCfg(signal.Server); ok && hostTurnCfg.TurnConn != nil {
+		if hostTurnCfg := config.GetCfg().GetTurnCfg(); hostTurnCfg != nil && hostTurnCfg.TurnConn != nil {
 			hostTurnCfg.Mutex.RLock()
 			err := SignalPeer(signal.Server, nm_models.Signal{
 				Server:            signal.Server,
@@ -157,49 +157,12 @@
 				logger.Log(1, "failed to get iface: ", err.Error())
 				continue
 			}
-<<<<<<< HEAD
-			serverPeers := ncconfig.Netclient().HostPeers
-			for server, peers := range serverPeers {
-				for _, peerI := range peers {
-					if peerI.Endpoint == nil {
-						continue
-					}
-					connected, err := isPeerConnected(peerI.PublicKey.String())
-					if err != nil {
-						logger.Log(0, "failed to check if peer is connected: ", err.Error())
-						continue
-					}
-					if connected {
-						// peer is connected,so continue
-						continue
-					}
-					// signal peer to use turn
-					turnCfg, ok := config.GetCfg().GetTurnCfg(server)
-					if !ok || turnCfg.TurnConn == nil {
-						continue
-					}
-					if _, ok := config.GetCfg().GetPeerTurnCfg(peerI.PublicKey.String()); !ok {
-						config.GetCfg().SetPeerTurnCfg(peerI.PublicKey.String(), models.TurnPeerCfg{
-							Server:   server,
-							PeerConf: nm_models.PeerConf{},
-						})
-					}
-					turnCfg.Mutex.RLock()
-					// signal peer with the host relay addr for the peer
-					err = SignalPeer(server, nm_models.Signal{
-						Server:            server,
-						FromHostPubKey:    iface.Device.PublicKey.String(),
-						TurnRelayEndpoint: turnCfg.TurnConn.LocalAddr().String(),
-						ToHostPubKey:      peerI.PublicKey.String(),
-						Action:            nm_models.ConnNegotiation,
-=======
-			peers := ncconfig.Netclient().HostPeers
-			for _, peer := range peers {
-
-				if peer.Endpoint == nil {
-					continue
-				}
-				connected, err := isPeerConnected(peer.PublicKey.String())
+			hostPeers := ncconfig.Netclient().HostPeers
+			for _, peerI := range hostPeers {
+				if peerI.Endpoint == nil {
+					continue
+				}
+				connected, err := isPeerConnected(peerI.PublicKey.String())
 				if err != nil {
 					logger.Log(0, "failed to check if peer is connected: ", err.Error())
 					continue
@@ -209,15 +172,13 @@
 					continue
 				}
 				// signal peer to use turn
-				turnCfg, ok := config.GetCfg().GetTurnCfg(ncconfig.CurrServer)
-				if !ok || turnCfg.TurnConn == nil {
-					continue
-				}
-				if _, ok := config.GetCfg().GetPeerTurnCfg(ncconfig.CurrServer, peer.PublicKey.String()); !ok {
-					config.GetCfg().SetPeerTurnCfg(ncconfig.CurrServer, peer.PublicKey.String(), models.TurnPeerCfg{
-						Server:   ncconfig.CurrServer,
+				turnCfg := config.GetCfg().GetTurnCfg()
+				if turnCfg == nil || turnCfg.TurnConn == nil {
+					continue
+				}
+				if _, ok := config.GetCfg().GetPeerTurnCfg(peerI.PublicKey.String()); !ok {
+					config.GetCfg().SetPeerTurnCfg(peerI.PublicKey.String(), models.TurnPeerCfg{
 						PeerConf: nm_models.PeerConf{},
->>>>>>> 6a434ac9
 					})
 				}
 				turnCfg.Mutex.RLock()
@@ -226,14 +187,13 @@
 					Server:            ncconfig.CurrServer,
 					FromHostPubKey:    iface.Device.PublicKey.String(),
 					TurnRelayEndpoint: turnCfg.TurnConn.LocalAddr().String(),
-					ToHostPubKey:      peer.PublicKey.String(),
+					ToHostPubKey:      peerI.PublicKey.String(),
 					Action:            nm_models.ConnNegotiation,
 				})
-				turnCfg.Mutex.RUnlock()
 				if err != nil {
 					logger.Log(2, "failed to signal peer: ", err.Error())
 				}
-
+				turnCfg.Mutex.RUnlock()
 			}
 		}
 	}
@@ -268,7 +228,6 @@
 		logger.Log(0, "failed to get iface: ", err.Error())
 		return
 	}
-<<<<<<< HEAD
 	for _, server := range ncconfig.GetServers() {
 		turnPeers := config.GetCfg().GetAllTurnPeersCfg()
 		for peerPubKey := range turnPeers {
@@ -281,19 +240,6 @@
 			if err != nil {
 				logger.Log(0, "failed to signal peer: ", peerPubKey, err.Error())
 			}
-=======
-
-	turnPeers := config.GetCfg().GetAllTurnPeersCfg(ncconfig.CurrServer)
-	for peerPubKey := range turnPeers {
-		err = SignalPeer(ncconfig.CurrServer, nm_models.Signal{
-			FromHostPubKey:    iface.Device.PublicKey.String(),
-			ToHostPubKey:      peerPubKey,
-			TurnRelayEndpoint: fmt.Sprintf("%s:%d", iface.Device.PublicKey.String(), iface.Device.ListenPort),
-			Action:            nm_models.Disconnect,
-		})
-		if err != nil {
-			logger.Log(0, "failed to signal peer: ", peerPubKey, err.Error())
->>>>>>> 6a434ac9
 		}
 	}
 
