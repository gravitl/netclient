package turn

import (
	"context"
	"errors"
	"fmt"
	"net"
	"sync"
	"time"

	ncconfig "github.com/gravitl/netclient/config"
	"github.com/gravitl/netclient/ncutils"
	"github.com/gravitl/netclient/nmproxy/config"
	"github.com/gravitl/netclient/nmproxy/models"
	peerpkg "github.com/gravitl/netclient/nmproxy/peer"
	"github.com/gravitl/netclient/nmproxy/wg"
	"github.com/gravitl/netclient/wireguard"
	"github.com/gravitl/netmaker/logger"
	nm_models "github.com/gravitl/netmaker/models"
	"golang.zx2c4.com/wireguard/wgctrl/wgtypes"
)

var (
	// PeerSignalCh - channel to recieve peer signals
	PeerSignalCh = make(chan nm_models.Signal, 50)
	// PeerConnectionCheckInterval - time interval to check peer connection status
	PeerConnectionCheckInterval = time.Minute
	// LastHandShakeThreshold - threshold for considering inactive connection
	LastHandShakeThreshold = time.Minute * 3
)

// WatchPeerSignals - processes the peer signals for any turn updates from peers
func WatchPeerSignals(ctx context.Context, wg *sync.WaitGroup) {
	defer wg.Done()
	defer logger.Log(0, "Exiting Peer Signals Watcher...")
	var err error
	for {
		select {
		case <-ctx.Done():
			return
		case signal := <-PeerSignalCh:
			// process recieved new signal from peer
			switch signal.Action {
			case nm_models.ConnNegotiation:
				err = handlePeerNegotiation(signal)
			case nm_models.Disconnect:
				err = handleDisconnect(signal)
			}
			if err != nil {
				logger.Log(2, fmt.Sprintf("Failed to perform action [%s]: %+v, Err: %v", signal.Action, signal.FromHostPubKey, err.Error()))
			}

		}
	}
}

func handlePeerNegotiation(signal nm_models.Signal) error {
	peerTurnEndpoint, err := net.ResolveUDPAddr("udp", signal.TurnRelayEndpoint)
	if err != nil {
		return err
	}
	t, ok := config.GetCfg().GetPeerTurnCfg(signal.FromHostPubKey)
	if ok {
		if signal.TurnRelayEndpoint == "" {
			return errors.New("peer turn endpoint is nil")
		}
		// reset
		if conn, ok := config.GetCfg().GetPeer(signal.FromHostPubKey); ok {
			if conn.Config.UsingTurn && t.PeerTurnAddr != signal.TurnRelayEndpoint {
				logger.Log(0, fmt.Sprintf("Turn Peer Addr Has Been Changed From %s to %s", t.PeerTurnAddr, signal.TurnRelayEndpoint))
				config.GetCfg().UpdatePeerTurnAddr(signal.FromHostPubKey, signal.TurnRelayEndpoint)
				conn.Config.PeerEndpoint = peerTurnEndpoint
				config.GetCfg().UpdatePeer(&conn)
				config.GetCfg().ResetPeer(signal.FromHostPubKey)
			}

		} else {
			// new connection
			config.GetCfg().SetPeerTurnCfg(signal.FromHostPubKey, models.TurnPeerCfg{
				Server:       signal.Server,
				PeerConf:     t.PeerConf,
				PeerTurnAddr: signal.TurnRelayEndpoint,
			})

			peer, err := wg.GetPeer(ncutils.GetInterfaceName(), signal.FromHostPubKey)
			if err == nil {
				peerpkg.AddNew(t.Server, wgtypes.PeerConfig{
					PublicKey:                   peer.PublicKey,
					PresharedKey:                &peer.PresharedKey,
					Endpoint:                    peer.Endpoint,
					PersistentKeepaliveInterval: &peer.PersistentKeepaliveInterval,
					AllowedIPs:                  peer.AllowedIPs,
				}, t.PeerConf, peerTurnEndpoint, true)
			}

		}

		// if response to the signal you sent,then don't signal back
		if signal.Reply {
			return nil
		}
		// signal back to peer
		// signal peer with the host relay addr for the peer
		if hostTurnCfg := config.GetCfg().GetTurnCfg(); hostTurnCfg != nil && hostTurnCfg.TurnConn != nil {
			hostTurnCfg.Mutex.RLock()
			err := SignalPeer(signal.Server, nm_models.Signal{
				Server:            signal.Server,
				FromHostPubKey:    signal.ToHostPubKey,
				TurnRelayEndpoint: hostTurnCfg.TurnConn.LocalAddr().String(),
				ToHostPubKey:      signal.FromHostPubKey,
				Reply:             true,
				Action:            nm_models.ConnNegotiation,
			})
			hostTurnCfg.Mutex.RUnlock()
			if err != nil {
				logger.Log(0, "failed to signal peer: ", err.Error())
				return err
			}
		}

	}
	return nil
}

func handleDisconnect(signal nm_models.Signal) error {

	if signal.TurnRelayEndpoint == "" {
		return errors.New("peer endpoint is nil")
	}
	// this is the actual endpoint of peer sent to connect directly
	peerEndpoint, err := net.ResolveUDPAddr("udp", signal.TurnRelayEndpoint)
	if err != nil {
		return err
	}
	if _, ok := config.GetCfg().GetPeer(signal.FromHostPubKey); ok {
		logger.Log(0, "Resetting Peer Conn to talk directly: ", peerEndpoint.String())
<<<<<<< HEAD
		config.GetCfg().DeletePeerTurnCfg(signal.FromHostPubKey)
=======
		config.GetCfg().DeletePeerTurnCfg(signal.Server, signal.FromHostPubKey)
>>>>>>> e61aa825
		config.GetCfg().RemovePeer(signal.FromHostPubKey)
	}
	pubKey, err := wgtypes.ParseKey(signal.FromHostPubKey)
	if err != nil {
		return err
	}
	return wireguard.UpdatePeer(&wgtypes.PeerConfig{
		PublicKey:  pubKey,
		Endpoint:   peerEndpoint,
		UpdateOnly: true,
	})
}

// WatchPeerConnections - periodically watches peer connections.
// if connection is bad, host will signal peers to use turn
func WatchPeerConnections(ctx context.Context, waitg *sync.WaitGroup) {
	defer waitg.Done()
	t := time.NewTicker(time.Minute)
	defer t.Stop()
	for {
		select {
		case <-ctx.Done():
			return
		case <-t.C:
<<<<<<< HEAD
			hostPeers := ncconfig.Netclient().HostPeers
			for _, peer := range hostPeers {
				if peer.Endpoint == nil {
=======
			iface, err := wg.GetWgIface(ncutils.GetInterfaceName())
			if err != nil {
				logger.Log(1, "failed to get iface: ", err.Error())
				continue
			}
			peers := ncconfig.Netclient().HostPeers
			for _, peer := range peers {

				if peer.Endpoint == nil || peer.Remove {
>>>>>>> e61aa825
					continue
				}
				connected, err := isPeerConnected(peer.PublicKey.String())
				if err != nil {
					logger.Log(0, "failed to check if peer is connected: ", err.Error())
					continue
				}
				if connected {
					// peer is connected,so continue
					continue
				}
				// signal peer to use turn
				turnCfg := config.GetCfg().GetTurnCfg()
				if turnCfg == nil || turnCfg.TurnConn == nil {
					continue
				}
				if _, ok := config.GetCfg().GetPeerTurnCfg(peer.PublicKey.String()); !ok {
					config.GetCfg().SetPeerTurnCfg(peer.PublicKey.String(), models.TurnPeerCfg{
						PeerConf: nm_models.PeerConf{},
					})
				}
				turnCfg.Mutex.RLock()
				// signal peer with the host relay addr for the peer
				err = SignalPeer(ncconfig.CurrServer, nm_models.Signal{
					Server:            ncconfig.CurrServer,
					FromHostPubKey:    ncconfig.Netclient().PublicKey.String(),
					TurnRelayEndpoint: turnCfg.TurnConn.LocalAddr().String(),
					ToHostPubKey:      peer.PublicKey.String(),
					Action:            nm_models.ConnNegotiation,
				})
				if err != nil {
					logger.Log(2, "failed to signal peer: ", err.Error())
				}
				turnCfg.Mutex.RUnlock()
			}
		}
	}
}

// isPeerConnected - get peer connection status by checking last handshake time
func isPeerConnected(peerKey string) (connected bool, err error) {
	peer, err := wg.GetPeer(ncutils.GetInterfaceName(), peerKey)
	if err != nil {
		return
	}
	if !peer.LastHandshakeTime.IsZero() && !(time.Since(peer.LastHandshakeTime) > LastHandShakeThreshold) {
		connected = true
	}
	return
}

// ShouldUseTurn - checks the nat type to check if peer needs to use turn for communication
func ShouldUseTurn(natType string) bool {
	// if behind  DOUBLE or ASYM Nat type, use turn to reach peer
	if natType == nm_models.NAT_Types.Asymmetric || natType == nm_models.NAT_Types.Double {
		return true
	}
	return false
}

// DissolvePeerConnections - notifies all peers to disconnect from using turn.
func DissolvePeerConnections() {
	logger.Log(0, "Dissolving TURN Peer Connections...")
	port := ncconfig.Netclient().WgPublicListenPort
	if port == 0 {
		port = ncconfig.Netclient().ListenPort
	}
	turnPeers := config.GetCfg().GetAllTurnPeersCfg()
	for peerPubKey := range turnPeers {
		err := SignalPeer(ncconfig.CurrServer, nm_models.Signal{
			FromHostPubKey:    ncconfig.Netclient().PublicKey.String(),
			ToHostPubKey:      peerPubKey,
			TurnRelayEndpoint: fmt.Sprintf("%s:%d", ncconfig.Netclient().EndpointIP.String(), port),
			Action:            nm_models.Disconnect,
		})
		if err != nil {
			logger.Log(0, "failed to signal peer: ", peerPubKey, err.Error())
		}
	}
}<|MERGE_RESOLUTION|>--- conflicted
+++ resolved
@@ -134,11 +134,7 @@
 	}
 	if _, ok := config.GetCfg().GetPeer(signal.FromHostPubKey); ok {
 		logger.Log(0, "Resetting Peer Conn to talk directly: ", peerEndpoint.String())
-<<<<<<< HEAD
 		config.GetCfg().DeletePeerTurnCfg(signal.FromHostPubKey)
-=======
-		config.GetCfg().DeletePeerTurnCfg(signal.Server, signal.FromHostPubKey)
->>>>>>> e61aa825
 		config.GetCfg().RemovePeer(signal.FromHostPubKey)
 	}
 	pubKey, err := wgtypes.ParseKey(signal.FromHostPubKey)
@@ -163,21 +159,10 @@
 		case <-ctx.Done():
 			return
 		case <-t.C:
-<<<<<<< HEAD
-			hostPeers := ncconfig.Netclient().HostPeers
-			for _, peer := range hostPeers {
-				if peer.Endpoint == nil {
-=======
-			iface, err := wg.GetWgIface(ncutils.GetInterfaceName())
-			if err != nil {
-				logger.Log(1, "failed to get iface: ", err.Error())
-				continue
-			}
 			peers := ncconfig.Netclient().HostPeers
 			for _, peer := range peers {
 
 				if peer.Endpoint == nil || peer.Remove {
->>>>>>> e61aa825
 					continue
 				}
 				connected, err := isPeerConnected(peer.PublicKey.String())
