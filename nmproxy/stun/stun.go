--- conflicted
+++ resolved
@@ -3,6 +3,7 @@
 import (
 	"fmt"
 	"net"
+	"strconv"
 	"strings"
 
 	"github.com/gravitl/netmaker/logger"
@@ -54,12 +55,7 @@
 			IP:   net.ParseIP(""),
 			Port: portToStun,
 		}
-<<<<<<< HEAD
 		publicIP, publicPort, natType, err = doStunTransaction(l, s)
-=======
-		slog.Debug(fmt.Sprintf("hole punching port %d via stun server %s:%d", portToStun, stunServer.Domain, stunServer.Port))
-		publicIP, publicPort, err = doStunTransaction(l, s)
->>>>>>> 0141a5f9
 		if err != nil {
 			logger.Log(0, "stun transaction failed: ", stunServer.Domain, err.Error())
 			continue
