package peer

import (
	"context"
	"errors"
	"fmt"
	"net"
	"sync"
	"time"

	"github.com/gravitl/netclient/nmproxy/config"
	"github.com/gravitl/netclient/nmproxy/models"
	"github.com/gravitl/netclient/nmproxy/proxy"
	"github.com/gravitl/netclient/nmproxy/wg"
	"github.com/gravitl/netmaker/logger"
	"github.com/gravitl/netmaker/metrics"
	nm_models "github.com/gravitl/netmaker/models"
	"golang.zx2c4.com/wireguard/wgctrl/wgtypes"
)

// AddNew - adds new peer to proxy config and starts proxying the peer
func AddNew(server string, peer wgtypes.PeerConfig, peerConf nm_models.PeerConf,
	isRelayed bool, relayTo *net.UDPAddr, usingTurn bool) error {

	if peer.PersistentKeepaliveInterval == nil {
		d := nm_models.DefaultPersistentKeepaliveInterval
		peer.PersistentKeepaliveInterval = &d
	}
	c := models.Proxy{
		PeerPublicKey:   peer.PublicKey,
		IsExtClient:     peerConf.IsExtClient,
		PeerConf:        peer,
		ListenPort:      int(peerConf.PublicListenPort),
		ProxyListenPort: peerConf.ProxyListenPort,
		ProxyStatus:     peerConf.Proxy || isRelayed,
		UsingTurn:       usingTurn,
	}
	p := proxy.New(c)
	peerPort := int(peerConf.PublicListenPort)
	if peerPort == 0 {
		peerPort = models.NmProxyPort
	}
	if peerConf.IsExtClient || !peerConf.Proxy {
		peerPort = peer.Endpoint.Port

	}
	peerEndpointIP := peer.Endpoint.IP
	if isRelayed || usingTurn {
		//go server.NmProxyServer.KeepAlive(peer.Endpoint.IP.String(), common.NmProxyPort)
		if relayTo == nil {
			return errors.New("relay endpoint is nil")
		}
		peerEndpointIP = relayTo.IP
		peerPort = relayTo.Port
	}

	peerEndpoint, err := net.ResolveUDPAddr("udp", fmt.Sprintf("%s:%d", peerEndpointIP, peerPort))
	if err != nil {
		return err
	}
	p.Config.PeerEndpoint = peerEndpoint
	if t := config.GetCfg().GetTurnCfg(); t != nil && t.TurnConn != nil {
		t.Mutex.RLock()
		p.Config.TurnConn = t.TurnConn
		t.Mutex.RUnlock()
	} else {
		p.Config.UsingTurn = false
	}
	logger.Log(0, "Starting proxy for Peer: ", peer.PublicKey.String())
	err = p.Start()
	if err != nil {
		return err
	}

	connConf := models.Conn{
		Mutex:           &sync.RWMutex{},
		Key:             peer.PublicKey,
		Config:          p.Config,
		StopConn:        p.Close,
		ResetConn:       p.Reset,
		LocalConn:       p.LocalConn,
		IsRelayed:       isRelayed,
		RelayedEndpoint: relayTo,
		NetworkSettings: make(map[string]models.Settings),
		ServerMap:       make(map[string]struct{}),
	}
	connConf.ServerMap[server] = struct{}{}
	rPeer := models.RemotePeer{
		PeerKey:   peer.PublicKey.String(),
		Endpoint:  peerEndpoint,
		LocalConn: p.LocalConn,
	}

	logger.Log(1, "-----> saving as proxy peer: ", connConf.Key.String())
	config.GetCfg().SavePeer(&connConf)
	config.GetCfg().SavePeerByHash(&rPeer)
	return nil
}

// SetPeersEndpointToProxy - sets peer endpoints to local addresses connected to proxy
func SetPeersEndpointToProxy(peers []wgtypes.PeerConfig) []wgtypes.PeerConfig {
	logger.Log(1, "Setting peers endpoints to proxy...")
	for i := range peers {
		proxyPeer, found := config.GetCfg().GetPeer(peers[i].PublicKey.String())
		if found {
			proxyPeer.Mutex.RLock()
			peers[i].Endpoint = proxyPeer.Config.LocalConnAddr
			proxyPeer.Mutex.RUnlock()
		}
	}
	return peers
}

// StartMetricsCollectionForHostPeers - starts metrics collection when host proxy setting is off
func StartMetricsCollectionForHostPeers(ctx context.Context) {
	logger.Log(1, "Starting Metrics Thread...")
	ticker := time.NewTicker(metrics.MetricCollectionInterval)
	for {
		select {
		case <-ctx.Done():
			logger.Log(1, "Stopping metrics collection...")
			return
		case <-ticker.C:

			peersServerMap := config.GetCfg().GetAllPeersIDsAndAddrs()
			for server, peerMap := range peersServerMap {
				go collectMetricsForServerPeers(server, peerMap)
			}

		}
	}
}

func collectMetricsForServerPeers(server string, peerIDAndAddrMap nm_models.HostPeerMap) {

	ifacePeers, err := wg.GetPeers(config.GetCfg().GetIface().Name)
	if err != nil {
		return
	}
	for _, peer := range ifacePeers {
		if _, ok := peerIDAndAddrMap[peer.PublicKey.String()]; ok {
			metric := metrics.GetMetric(server, peer.PublicKey.String())
			metric.NodeConnectionStatus = make(map[string]bool)
			if peer.Endpoint == nil {
				continue
			}
			metric.LastRecordedLatency = 999
			metric.TrafficRecieved = metric.TrafficRecieved + peer.ReceiveBytes
			metric.TrafficSent = metric.TrafficSent + peer.TransmitBytes
			metrics.UpdateMetric(server, peer.PublicKey.String(), &metric)
		}
<<<<<<< HEAD
	}
}

func ResetPeers() {
	logger.Log(1, "cleaning up proxy peer connections")
	peerConnMap := config.GetCfg().GetAllProxyPeers()
	for _, peerI := range peerConnMap {
		config.GetCfg().RemovePeer(peerI.Key.String())
		config.GetCfg().GetIface().UpdatePeerEndpoint(peerI.Config.PeerConf)
=======
>>>>>>> b00c0f63
	}
}<|MERGE_RESOLUTION|>--- conflicted
+++ resolved
@@ -149,7 +149,6 @@
 			metric.TrafficSent = metric.TrafficSent + peer.TransmitBytes
 			metrics.UpdateMetric(server, peer.PublicKey.String(), &metric)
 		}
-<<<<<<< HEAD
 	}
 }
 
@@ -159,7 +158,5 @@
 	for _, peerI := range peerConnMap {
 		config.GetCfg().RemovePeer(peerI.Key.String())
 		config.GetCfg().GetIface().UpdatePeerEndpoint(peerI.Config.PeerConf)
-=======
->>>>>>> b00c0f63
 	}
 }