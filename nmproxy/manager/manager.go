--- conflicted
+++ resolved
@@ -322,11 +322,7 @@
 		if peerConf.IsAttachedExtClient {
 			logger.Log(1, "extclient watch thread starting for: ", peerI.PublicKey.String())
 			go func(wgInterface *wg.WGIface, peer *wgtypes.PeerConfig,
-<<<<<<< HEAD
-				isRelayed bool, relayTo *net.UDPAddr, peerConf PeerConf, wgAddr string) {
-=======
 				isRelayed bool, relayTo *net.UDPAddr, peerConf PeerConf, ingGwAddr string) {
->>>>>>> 6c619839
 				addExtClient := false
 				commChan := make(chan *net.UDPAddr, 30)
 				ctx, cancel := context.WithCancel(context.Background())
@@ -340,13 +336,8 @@
 				defer func() {
 					if addExtClient {
 						logger.Log(1, "GOT ENDPOINT for Extclient adding peer...")
-<<<<<<< HEAD
-						//ctx, _ := context.WithCancel(context.Background())
-						//go packet.StartSniffer(ctx, wgInterface.Name, wgAddr, peerConf.ExtInternalIp, peerConf.Address)
-=======
 						ctx, _ := context.WithCancel(context.Background())
 						go packet.StartSniffer(ctx, wgInterface.Name, ingGwAddr, peerConf.ExtInternalIp, peerConf.Address)
->>>>>>> 6c619839
 						peerpkg.AddNew(wgInterface, m.Network, peer, peerConf.Address, isRelayed,
 							peerConf.IsExtClient, peerConf.IsAttachedExtClient, relayedTo)
 
