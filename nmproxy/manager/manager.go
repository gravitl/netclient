package manager

import (
	"context"
	"errors"
	"fmt"
	"net"

	"github.com/gravitl/netclient/nmproxy/config"

	"github.com/gravitl/netclient/nmproxy/models"
	peerpkg "github.com/gravitl/netclient/nmproxy/peer"
	"github.com/gravitl/netclient/nmproxy/wg"
	"github.com/gravitl/netmaker/logger"
	"golang.zx2c4.com/wireguard/wgctrl/wgtypes"
)

// ProxyAction - type for proxy action
type ProxyAction string

const (
	// AddNetwork - constant for ADD_NETWORK_TO_PROXY ProxyAction
	AddNetwork ProxyAction = "ADD_NETWORK_TO_PROXY"
	// DeleteNetwork - constant for DELETE_NETWORK_FROM_PROXY ProxyAction
	DeleteNetwork ProxyAction = "DELETE_NETWORK_FROM_PROXY"
)

// ProxyManagerPayload - struct for proxy manager payload
type ProxyManagerPayload struct {
	Action          ProxyAction                   `json:"action"`
	InterfaceName   string                        `json:"interface_name"`
	Network         string                        `json:"network"`
	WgAddr          string                        `json:"wg_addr"`
	Peers           []wgtypes.PeerConfig          `json:"peers"`
	PeerMap         map[string]models.PeerConf    `json:"peer_map"`
	IsRelayed       bool                          `json:"is_relayed"`
	IsIngress       bool                          `json:"is_ingress"`
	RelayedTo       *net.UDPAddr                  `json:"relayed_to"`
	IsRelay         bool                          `json:"is_relay"`
	RelayedPeerConf map[string]models.RelayedConf `json:"relayed_conf"`
}

// Start - starts the proxy manager loop and listens for events on the Channel provided
func Start(ctx context.Context, managerChan chan *ProxyManagerPayload) {
	for {
		select {
		case <-ctx.Done():
			logger.Log(1, "shutting down proxy manager...")
			return
		case mI := <-managerChan:
			if mI == nil {
				continue
			}
			logger.Log(0, fmt.Sprintf("-------> PROXY-MANAGER: %+v\n", mI))
			err := mI.configureProxy()
			if err != nil {
				logger.Log(0, "failed to add interface: [%s] to proxy: %v\n  ", mI.InterfaceName, err.Error())
			}
		}
	}
}

// ProxyManagerPayload.configureProxy - confgures proxy by payload action
func (m *ProxyManagerPayload) configureProxy() error {
	switch m.Action {
	case AddNetwork:
		m.addNetwork()
	case DeleteNetwork:
		m.deleteNetwork()

	}
	return nil
}

// ProxyManagerPayload.settingsUpdate - updates the network settings in the config
func (m *ProxyManagerPayload) settingsUpdate() (reset bool) {
	if !m.IsRelay && config.GetCfg().IsRelay(m.Network) {
		config.GetCfg().DeleteRelayedPeers(m.Network)
	}
<<<<<<< HEAD
	// if m.IsIngress && !config.GetCfg().CheckIfSnifferIsRunning() {
	// 	// start sniffer on the ingress node
	// 	//go packet.StartSniffer()
=======
	if m.IsIngress && !config.GetCfg().CheckIfSnifferIsRunning() {
		// start sniffer on the ingress node
		config.GetCfg().SetSnifferToRunning()
		go packet.StartSniffer()
>>>>>>> a49350a5

	// } else if !m.IsIngress && config.GetCfg().CheckIfSnifferIsRunning() {
	// 	//config.GetCfg().StopSniffer()
	// }
	config.GetCfg().SetRelayStatus(m.Network, m.IsRelay)
	config.GetCfg().SetIngressGwStatus(m.Network, m.IsIngress)
	if config.GetCfg().GetRelayedStatus(m.Network) != m.IsRelayed {
		reset = true
	}
	config.GetCfg().SetRelayedStatus(m.Network, m.IsRelayed)
	if m.IsRelay {
		m.setRelayedPeers()
	}
	return
}

// ProxyManagerPayload.setRelayedPeers - processes the payload for the relayed peers
func (m *ProxyManagerPayload) setRelayedPeers() {
	c := config.GetCfg()
	for relayedNodePubKey, relayedNodeConf := range m.RelayedPeerConf {
		for _, peer := range relayedNodeConf.Peers {
			if peer.Endpoint != nil {
				peer.Endpoint.Port = models.NmProxyPort
				rPeer := models.RemotePeer{
					Network:  m.Network,
					PeerKey:  peer.PublicKey.String(),
					Endpoint: peer.Endpoint,
				}
				c.SaveRelayedPeer(relayedNodePubKey, &rPeer)

			}

		}
		relayedNodeConf.RelayedPeerEndpoint.Port = models.NmProxyPort
		relayedNode := models.RemotePeer{
			Network:  m.Network,
			PeerKey:  relayedNodePubKey,
			Endpoint: relayedNodeConf.RelayedPeerEndpoint,
		}
		c.SaveRelayedPeer(relayedNodePubKey, &relayedNode)

	}
}

func cleanUpInterface(network string) {
	logger.Log(1, "Removing proxy configuration for: ", network)
	peerConnMap := config.GetCfg().GetNetworkPeers(network)
	for _, peerI := range peerConnMap {
		config.GetCfg().RemovePeer(network, peerI.Key.String())
	}
	config.GetCfg().DeleteNetworkPeers(network)

}

// ProxyManagerPayload.processPayload - updates the peers and config with the recieved payload
func (m *ProxyManagerPayload) processPayload() error {
	var err error
	var wgIface *wg.WGIface
	if m.InterfaceName == "" {
		return errors.New("interface cannot be empty")
	}
	if m.Network == "" {
		return errors.New("network name cannot be empty")
	}
	if len(m.Peers) == 0 {
		return errors.New("no peers to add")
	}
	reset := m.settingsUpdate()
	if reset {
		cleanUpInterface(m.Network)
		return nil
	}
	gCfg := config.GetCfg()
	wgIface, err = wg.GetWgIface(m.InterfaceName)
	if err != nil {
		logger.Log(1, "Failed get interface config: ", err.Error())
		return err
	}
	gCfg.SetIface(wgIface)
	if !gCfg.CheckIfNetworkExists(m.Network) {
		return nil
	}

	// sync map with wg device config
	// check if listen port has changed
	if wgIface.Device.ListenPort != gCfg.GetInterfaceListenPort() {
		// reset proxy for this network
		cleanUpInterface(m.Network)
		return nil
	}
	peerConnMap := gCfg.GetNetworkPeers(m.Network)

	// check device conf different from proxy
	// sync peer map with new update
	for peerPubKey, peerConn := range peerConnMap {
		if _, ok := m.PeerMap[peerPubKey]; !ok {

			if peerConn.IsAttachedExtClient {
				logger.Log(1, "------> Deleting ExtClient Watch Thread: ", peerConn.Key.String())
				gCfg.DeleteExtWaitCfg(peerConn.Key.String())
				gCfg.DeleteExtClientInfo(peerConn.Config.PeerConf.Endpoint)
			}
			gCfg.DeletePeerHash(peerConn.Key.String())
			logger.Log(0, "----> Deleting Peer from proxy: ", peerConn.Key.String())
			gCfg.RemovePeer(peerConn.Config.Network, peerConn.Key.String())
		}
	}
	for i := len(m.Peers) - 1; i >= 0; i-- {

		if currentPeer, ok := peerConnMap[m.Peers[i].PublicKey.String()]; ok {
			currentPeer.Mutex.Lock()
			if currentPeer.IsAttachedExtClient {
				_, found := gCfg.GetExtClientInfo(currentPeer.Config.PeerEndpoint)
				if found {
					m.Peers = append(m.Peers[:i], m.Peers[i+1:]...)
					currentPeer.Mutex.Unlock()

				}
				continue

			}
			// check if proxy is off for the peer
			if !m.PeerMap[m.Peers[i].PublicKey.String()].Proxy {

				// cleanup proxy connections for the peer
				currentPeer.StopConn()
				delete(peerConnMap, currentPeer.Key.String())
				m.Peers = append(m.Peers[:i], m.Peers[i+1:]...)
				currentPeer.Mutex.Unlock()
				continue

			}
			// check if peer is not connected to proxy
			devPeer, err := wg.GetPeer(m.InterfaceName, currentPeer.Key.String())
			if err == nil {
				logger.Log(0, "---------> COMPARING ENDPOINT: DEV: %s, Proxy: %s", devPeer.Endpoint.String(), currentPeer.Config.LocalConnAddr.String())
				if devPeer.Endpoint.String() != currentPeer.Config.LocalConnAddr.String() {
					logger.Log(1, "---------> endpoint is not set to proxy: ", currentPeer.Key.String())
					currentPeer.StopConn()
					currentPeer.Mutex.Unlock()
					delete(peerConnMap, currentPeer.Key.String())
					continue
				}
			}
			//check if peer is being relayed
			if currentPeer.IsRelayed != m.PeerMap[m.Peers[i].PublicKey.String()].IsRelayed {
				logger.Log(1, "---------> peer relay status has been changed: ", currentPeer.Key.String())
				currentPeer.StopConn()
				currentPeer.Mutex.Unlock()
				delete(peerConnMap, currentPeer.Key.String())
				continue
			}
			// check if relay endpoint has been changed
			if currentPeer.RelayedEndpoint != nil &&
				m.PeerMap[m.Peers[i].PublicKey.String()].RelayedTo != nil &&
				currentPeer.RelayedEndpoint.String() != m.PeerMap[m.Peers[i].PublicKey.String()].RelayedTo.String() {
				logger.Log(1, "---------> peer relay endpoint has been changed: ", currentPeer.Key.String())
				currentPeer.StopConn()
				currentPeer.Mutex.Unlock()
				delete(peerConnMap, currentPeer.Key.String())
				continue
			}

			// check if proxy listen port has chnaged for the peer
			if currentPeer.Config.ListenPort != int(m.PeerMap[m.Peers[i].PublicKey.String()].PublicListenPort) &&
				m.PeerMap[m.Peers[i].PublicKey.String()].PublicListenPort != 0 {
				// listen port has been changed, reset conn
				logger.Log(1, "--------> peer proxy listen port has been changed", currentPeer.Key.String())
				currentPeer.StopConn()
				currentPeer.Mutex.Unlock()
				delete(peerConnMap, currentPeer.Key.String())
				continue
			}

			if currentPeer.Config.RemoteConnAddr.IP.String() != m.Peers[i].Endpoint.IP.String() {
				logger.Log(1, "----------> Resetting proxy for Peer: ", currentPeer.Key.String(), m.InterfaceName)
				currentPeer.StopConn()
				currentPeer.Mutex.Unlock()
				delete(peerConnMap, currentPeer.Key.String())
				continue

			} else {
				// delete the peer from the list
				logger.Log(1, "-----------> No updates observed so deleting peer: ", m.Peers[i].PublicKey.String())
				m.Peers = append(m.Peers[:i], m.Peers[i+1:]...)
			}
			currentPeer.Mutex.Unlock()

		} else if !m.PeerMap[m.Peers[i].PublicKey.String()].Proxy && !m.PeerMap[m.Peers[i].PublicKey.String()].IsAttachedExtClient {
			logger.Log(1, "-----------> skipping peer, proxy is off: ", m.Peers[i].PublicKey.String())
			m.Peers = append(m.Peers[:i], m.Peers[i+1:]...)
		}
	}

	gCfg.UpdateNetworkPeers(m.Network, &peerConnMap)
	logger.Log(1, "CLEANED UP..........")
	return nil
}

// ProxyManagerPayload.deleteNetwork - deletes network and the peers from proxy
func (m *ProxyManagerPayload) deleteNetwork() {
	cleanUpInterface(m.Network)
}

// ProxyManagerPayload.addNetwork - adds new peers to proxy
func (m *ProxyManagerPayload) addNetwork() error {
	var err error

	err = m.processPayload()
	if err != nil {
		return err
	}
	for i, peerI := range m.Peers {
		if !m.PeerMap[m.Peers[i].PublicKey.String()].Proxy && !m.PeerMap[m.Peers[i].PublicKey.String()].IsAttachedExtClient {
			continue
		}
		peerConf := m.PeerMap[peerI.PublicKey.String()]
		if peerI.Endpoint == nil && !peerConf.IsAttachedExtClient {
			logger.Log(1, "Endpoint nil for peer: ", peerI.PublicKey.String())
			continue
		}

		var isRelayed bool
		var relayedTo *net.UDPAddr
		if m.IsRelayed {
			isRelayed = true
			relayedTo = m.RelayedTo
		} else {

			isRelayed = peerConf.IsRelayed
			relayedTo = peerConf.RelayedTo

		}
		if peerConf.IsAttachedExtClient {
			if _, found := config.GetCfg().GetExtClientWaitCfg(peerI.PublicKey.String()); found {
				continue
			}
			logger.Log(1, "extclient watch thread starting for: ", peerI.PublicKey.String())
			go func(peer *wgtypes.PeerConfig, isRelayed bool, relayTo *net.UDPAddr,
				peerConf models.PeerConf, ingGwAddr string) {
				addExtClient := false
				commChan := make(chan *net.UDPAddr, 30)
				ctx, cancel := context.WithCancel(context.Background())
				extPeer := models.RemotePeer{
					PeerKey:             peer.PublicKey.String(),
					CancelFunc:          cancel,
					CommChan:            commChan,
					IsAttachedExtClient: true,
				}
				config.GetCfg().SaveExtclientWaitCfg(&extPeer)
				defer func() {
					if addExtClient {
						logger.Log(1, "GOT ENDPOINT for Extclient adding peer...", extPeer.Endpoint.String())
						peerpkg.AddNew(m.Network, &peerI, peerConf, isRelayed, relayedTo)
					}
					logger.Log(1, "Exiting extclient watch Thread for: ", peer.PublicKey.String())
				}()
				for {
					select {
					case <-ctx.Done():
						return
					case endpoint := <-commChan:
						if endpoint != nil {
							addExtClient = true
							peer.Endpoint = endpoint
							config.GetCfg().DeleteExtWaitCfg(peer.PublicKey.String())
							return
						}
					}

				}

			}(&peerI, isRelayed, relayedTo, peerConf, m.WgAddr)
			continue
		}

		peerpkg.AddNew(m.Network, &peerI, peerConf, isRelayed, relayedTo)

	}
	return nil
}<|MERGE_RESOLUTION|>--- conflicted
+++ resolved
@@ -77,16 +77,9 @@
 	if !m.IsRelay && config.GetCfg().IsRelay(m.Network) {
 		config.GetCfg().DeleteRelayedPeers(m.Network)
 	}
-<<<<<<< HEAD
 	// if m.IsIngress && !config.GetCfg().CheckIfSnifferIsRunning() {
 	// 	// start sniffer on the ingress node
 	// 	//go packet.StartSniffer()
-=======
-	if m.IsIngress && !config.GetCfg().CheckIfSnifferIsRunning() {
-		// start sniffer on the ingress node
-		config.GetCfg().SetSnifferToRunning()
-		go packet.StartSniffer()
->>>>>>> a49350a5
 
 	// } else if !m.IsIngress && config.GetCfg().CheckIfSnifferIsRunning() {
 	// 	//config.GetCfg().StopSniffer()
