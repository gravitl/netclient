package router

import (
	"errors"
	"fmt"
	"net/netip"
	"strings"
	"sync"

	"github.com/coreos/go-iptables/iptables"
	"github.com/gravitl/netclient/ncutils"
	"github.com/gravitl/netmaker/logger"
	"github.com/gravitl/netmaker/models"
)

// constants needed to manage and create iptable rules
const (
	ipv6                = "ipv6"
	ipv4                = "ipv4"
	defaultIpTable      = "filter"
	netmakerFilterChain = "netmakerfilter"
	defaultNatTable     = "nat"
	netmakerNatChain    = "netmakernat"
	iptableFWDChain     = "FORWARD"
	nattablePRTChain    = "POSTROUTING"
	netmakerSignature   = "NETMAKER"
)

type iptablesManager struct {
	ipv4Client *iptables.IPTables
	ipv6Client *iptables.IPTables
	ingRules   serverrulestable
	mux        sync.Mutex
<<<<<<< HEAD
}

func init() {
	allJumpRules = append(allJumpRules, filterNmJumpRules...)
	allJumpRules = append(allJumpRules, natNmJumpRules...)
=======
>>>>>>> aacb20a7
}

var (

	// filter table netmaker jump rules
	filterNmJumpRules = []ruleInfo{
		{
			rule:  []string{"-j", "DROP"},
			table: defaultIpTable,
			chain: netmakerFilterChain,
		},
		{
			rule:  []string{"-j", "RETURN"},
			table: defaultIpTable,
			chain: netmakerFilterChain,
		},
	}
	// nat table nm jump rules
	natNmJumpRules = []ruleInfo{
		{
			rule: []string{"-o", ncutils.GetInterfaceName(), "-j", netmakerNatChain,
				"-m", "comment", "--comment", netmakerSignature},
			table: defaultNatTable,
			chain: nattablePRTChain,
		},
		{
			rule:  []string{"-j", "RETURN"},
			table: defaultNatTable,
			chain: netmakerNatChain,
		},
	}
)

func createChain(iptables *iptables.IPTables, table, newChain string) error {

	chains, err := iptables.ListChains(table)
	if err != nil {
		return fmt.Errorf("couldn't get %s %s table chains, error: %v", iptablesProtoToString(iptables.Proto()), table, err)
	}

	shouldCreateChain := true
	for _, chain := range chains {
		if chain == newChain {
			shouldCreateChain = false
		}
	}

	if shouldCreateChain {
		err = iptables.NewChain(table, newChain)
		if err != nil {
			return fmt.Errorf("couldn't create %s chain %s in %s table, error: %v", iptablesProtoToString(iptables.Proto()), newChain, table, err)
		}

	}
	return nil
}

// CleanRoutingRules cleans existing iptables resources that we created by the agent
func (i *iptablesManager) CleanRoutingRules(server, ruleTableName string) {
	ruleTable := i.FetchRuleTable(server, ruleTableName)
	i.mux.Lock()
	defer i.mux.Unlock()
	for _, rulesCfg := range ruleTable {
		for _, rules := range rulesCfg.rulesMap {
			iptablesClient := i.ipv4Client
			if !rulesCfg.isIpv4 {
				iptablesClient = i.ipv6Client
			}
			for _, rule := range rules {
				iptablesClient.DeleteIfExists(rule.table, rule.chain, rule.rule...)
			}
		}
	}

}

// iptablesManager.CreateChains - creates default chains and rules
func (i *iptablesManager) CreateChains() error {
	i.mux.Lock()
	defer i.mux.Unlock()
	// remove jump rules
	i.removeJumpRules()
	i.cleanup(defaultIpTable, netmakerFilterChain)
	i.cleanup(defaultNatTable, netmakerNatChain)

	//errMSGFormat := "iptables: failed creating %s chain %s,error: %v"

	err := createChain(i.ipv4Client, defaultIpTable, netmakerFilterChain)
	if err != nil {
		logger.Log(1, "failed to create netmaker chain: ", err.Error())
		return err
	}
	err = createChain(i.ipv4Client, defaultNatTable, netmakerNatChain)
	if err != nil {
		logger.Log(1, "failed to create netmaker chain: ", err.Error())
		return err
	}

	err = createChain(i.ipv6Client, defaultIpTable, netmakerFilterChain)
	if err != nil {
		logger.Log(1, "failed to create netmaker chain: ", err.Error())
		return err
	}
	err = createChain(i.ipv6Client, defaultNatTable, netmakerNatChain)
	if err != nil {
		logger.Log(1, "failed to create netmaker chain: ", err.Error())
		return err
	}
	// add jump rules
	i.addJumpRules()
	return nil
}

func (i *iptablesManager) addJumpRules() {
	for _, rule := range filterNmJumpRules {
		err := i.ipv4Client.Append(rule.table, rule.chain, rule.rule...)
		if err != nil {
			logger.Log(1, fmt.Sprintf("failed to add rule: %v, Err: %v ", rule.rule, err.Error()))
		}
		err = i.ipv6Client.Append(rule.table, rule.chain, rule.rule...)
		if err != nil {
			logger.Log(1, fmt.Sprintf("failed to add rule: %v, Err: %v ", rule.rule, err.Error()))
		}
	}
	for _, rule := range natNmJumpRules {
		err := i.ipv4Client.Append(rule.table, rule.chain, rule.rule...)
		if err != nil {
			logger.Log(1, fmt.Sprintf("failed to add rule: %v, Err: %v ", rule.rule, err.Error()))
		}
		err = i.ipv6Client.Append(rule.table, rule.chain, rule.rule...)
		if err != nil {
			logger.Log(1, fmt.Sprintf("failed to add rule: %v, Err: %v ", rule.rule, err.Error()))
		}
	}
}

// checks if rule has been added by netmaker
func addedByNetmaker(ruleString string) bool {
	rule := strings.Fields(ruleString)
	for i, flag := range rule {
		if flag == "--comment" && len(rule)-1 > i {
			if rule[i+1] == netmakerSignature {
				return true
			}
		}
	}
	return false
}
func (i *iptablesManager) removeJumpRules() {
	rules, err := i.ipv4Client.List(defaultIpTable, iptableFWDChain)
	if err == nil {
		for _, rule := range rules {
			if addedByNetmaker(rule) {
				err := i.ipv4Client.Delete(defaultIpTable, iptableFWDChain, strings.Fields(rule)[2:]...)
				if err != nil {
					logger.Log(0, "failed to delete rule: ", rule, err.Error())
				}
			}
		}
	}
	rules, err = i.ipv6Client.List(defaultIpTable, iptableFWDChain)
	if err == nil {
		for _, rule := range rules {
			if addedByNetmaker(rule) {
				err := i.ipv6Client.Delete(defaultIpTable, iptableFWDChain, strings.Fields(rule)[2:]...)
				if err != nil {
					logger.Log(0, "failed to delete rule: ", rule, err.Error())
				}
			}
		}
	}
	rules, err = i.ipv4Client.List(defaultNatTable, nattablePRTChain)
	if err == nil {
		for _, rule := range rules {
			if addedByNetmaker(rule) {
				err := i.ipv4Client.Delete(defaultNatTable, nattablePRTChain, strings.Fields(rule)[2:]...)
				if err != nil {
					logger.Log(0, "failed to delete rule: ", rule, err.Error())
				}
			}
		}
	}
	rules, err = i.ipv6Client.List(defaultNatTable, nattablePRTChain)
	if err == nil {
		for _, rule := range rules {
			if addedByNetmaker(rule) {
				err := i.ipv6Client.Delete(defaultNatTable, nattablePRTChain, strings.Fields(rule)[2:]...)
				if err != nil {
					logger.Log(0, "failed to delete rule: ", rule, err.Error())
				}
			}
		}
	}

}

// iptablesManager.AddIngressRoutingRule - adds a ingress route for a peer
func (i *iptablesManager) AddIngressRoutingRule(server, extPeerKey string, peerInfo models.PeerExtInfo) error {
	ruleTable := i.FetchRuleTable(server, ingressTable)
	defer i.SaveRules(server, ingressTable, ruleTable)
	i.mux.Lock()
	defer i.mux.Unlock()
	prefix, err := netip.ParsePrefix(peerInfo.PeerAddr.String())
	if err != nil {
		return err
	}
	iptablesClient := i.ipv4Client
	if prefix.Addr().Unmap().Is6() {
		iptablesClient = i.ipv6Client
	}

	ruleSpec := []string{"-d", peerInfo.PeerAddr.String(), "-j", "ACCEPT"}
	err = iptablesClient.Insert(defaultIpTable, netmakerFilterChain, 1, ruleSpec...)
	if err != nil {
		logger.Log(1, fmt.Sprintf("failed to add rule: %v, Err: %v ", ruleSpec, err.Error()))
	}
	ruleTable[extPeerKey].rulesMap[peerInfo.PeerKey] = []ruleInfo{
		{
			rule:  ruleSpec,
			chain: netmakerFilterChain,
			table: defaultIpTable,
		},
	}
	return nil
}

// iptablesManager.InsertIngressRoutingRules inserts an iptables rules for an ext. client to the netmaker chain and if enabled, to the nat chain
func (i *iptablesManager) InsertIngressRoutingRules(server string, extinfo models.ExtClientInfo) error {
	ruleTable := i.FetchRuleTable(server, ingressTable)
	defer i.SaveRules(server, ingressTable, ruleTable)
	i.mux.Lock()
	defer i.mux.Unlock()
	logger.Log(0, "Adding Ingress Rules For Ext. Client: ", extinfo.ExtPeerKey)
	prefix, err := netip.ParsePrefix(extinfo.ExtPeerAddr.String())
	if err != nil {
		return err
	}
	isIpv4 := true
	iptablesClient := i.ipv4Client
	if prefix.Addr().Unmap().Is6() {
		iptablesClient = i.ipv6Client
		isIpv4 = false
	}

	ruleTable[extinfo.ExtPeerKey] = rulesCfg{
		isIpv4:   isIpv4,
		rulesMap: make(map[string][]ruleInfo),
	}

	ruleSpec := []string{"-s", extinfo.ExtPeerAddr.String(), "!", "-d",
		extinfo.IngGwAddr.String(), "-j", netmakerFilterChain, "-m", "comment", "--comment", netmakerSignature}
	logger.Log(2, fmt.Sprintf("-----> adding rule: %+v", ruleSpec))
	err = iptablesClient.Insert(defaultIpTable, iptableFWDChain, 1, ruleSpec...)
	if err != nil {
		logger.Log(1, fmt.Sprintf("failed to add rule: %v, Err: %v ", ruleSpec, err.Error()))
	}
	fwdJumpRule := ruleInfo{
		rule:  ruleSpec,
		chain: iptableFWDChain,
		table: defaultIpTable,
	}
	ruleSpec = []string{"-d", extinfo.ExtPeerAddr.String(), "-j", "ACCEPT"}
	logger.Log(2, fmt.Sprintf("-----> adding rule: %+v", ruleSpec))
	err = iptablesClient.Insert(defaultIpTable, netmakerFilterChain, 1, ruleSpec...)
	if err != nil {
		logger.Log(1, fmt.Sprintf("failed to add rule: %v, Err: %v ", ruleSpec, err.Error()))
	}
	ruleTable[extinfo.ExtPeerKey].rulesMap[extinfo.ExtPeerKey] = []ruleInfo{
		fwdJumpRule,
		{
			rule:  ruleSpec,
			chain: netmakerFilterChain,
			table: defaultIpTable,
		},
	}
	for _, peerInfo := range extinfo.Peers {
		if !peerInfo.Allow {
			continue
		}
		ruleSpec := []string{"-s", extinfo.ExtPeerAddr.String(), "-d", peerInfo.PeerAddr.String(), "-j", "ACCEPT"}
		logger.Log(2, fmt.Sprintf("-----> adding rule: %+v", ruleSpec))
		err := iptablesClient.Insert(defaultIpTable, netmakerFilterChain, 1, ruleSpec...)
		if err != nil {
			logger.Log(1, fmt.Sprintf("failed to add rule: %v, Err: %v ", ruleSpec, err.Error()))
			continue
		}
		ruleTable[extinfo.ExtPeerKey].rulesMap[peerInfo.PeerKey] = []ruleInfo{
			{
				rule:  ruleSpec,
				chain: netmakerFilterChain,
				table: defaultIpTable,
			},
		}

	}
	if !extinfo.Masquerade {
		return nil
	}
	routes := ruleTable[extinfo.ExtPeerKey].rulesMap[extinfo.ExtPeerKey]
	ruleSpec = []string{"-s", extinfo.ExtPeerAddr.String(), "-o", ncutils.GetInterfaceName(), "-j", "MASQUERADE"}
	logger.Log(2, fmt.Sprintf("----->[NAT] adding rule: %+v", ruleSpec))
	err = iptablesClient.Insert(defaultNatTable, netmakerNatChain, 1, ruleSpec...)
	if err != nil {
		logger.Log(1, fmt.Sprintf("failed to add rule: %v, Err: %v ", ruleSpec, err.Error()))
	} else {
		routes = append(routes, ruleInfo{
			rule:  ruleSpec,
			table: defaultNatTable,
			chain: netmakerNatChain,
		})
	}

	ruleSpec = []string{"-d", extinfo.ExtPeerAddr.String(), "-o", ncutils.GetInterfaceName(), "-j", "MASQUERADE"}
	logger.Log(2, fmt.Sprintf("----->[NAT] adding rule: %+v", ruleSpec))
	err = iptablesClient.Insert(defaultNatTable, netmakerNatChain, 1, ruleSpec...)
	if err != nil {
		logger.Log(1, fmt.Sprintf("failed to add rule: %v, Err: %v ", ruleSpec, err.Error()))
	} else {
		routes = append(routes, ruleInfo{
			rule:  ruleSpec,
			table: defaultNatTable,
			chain: netmakerNatChain,
		})
	}

	ruleTable[extinfo.ExtPeerKey].rulesMap[extinfo.ExtPeerKey] = routes

	return nil
}

func (i *iptablesManager) cleanup(table, chain string) {

	err := i.ipv4Client.ClearAndDeleteChain(table, chain)
	if err != nil {
		logger.Log(0, "[ipv4] failed to clear chain: ", table, chain, err.Error())
	}
	err = i.ipv6Client.ClearAndDeleteChain(table, chain)
	if err != nil {
		logger.Log(0, "[ipv6] failed to clear chain: ", table, chain, err.Error())
	}
}

// iptablesManager.FetchRuleTable - fetches the rule table by table name
func (i *iptablesManager) FetchRuleTable(server string, tableName string) ruletable {
	i.mux.Lock()
	defer i.mux.Unlock()
	var rules ruletable
	switch tableName {
	case ingressTable:
		rules = i.ingRules[server]
		if rules == nil {
			rules = make(ruletable)
		}
	}
	return rules
}

// iptablesManager.SaveRules - saves the rule table by tablename
func (i *iptablesManager) SaveRules(server, tableName string, rules ruletable) {
	i.mux.Lock()
	defer i.mux.Unlock()
	logger.Log(1, "Saving rules to table: ", tableName)
	switch tableName {
	case ingressTable:
		i.ingRules[server] = rules
	}
}

// iptablesManager.RemoveRoutingRules removes an iptables rules related to a peer
func (i *iptablesManager) RemoveRoutingRules(server, ruletableName, peerKey string) error {
	rulesTable := i.FetchRuleTable(server, ruletableName)
	defer i.SaveRules(server, ruletableName, rulesTable)
	i.mux.Lock()
	defer i.mux.Unlock()
	if _, ok := rulesTable[peerKey]; !ok {
		return errors.New("peer not found in rule table: " + peerKey)
	}
	iptablesClient := i.ipv4Client
	if !rulesTable[peerKey].isIpv4 {
		iptablesClient = i.ipv6Client
	}

	for _, rules := range rulesTable[peerKey].rulesMap {
		for _, rule := range rules {
			err := iptablesClient.DeleteIfExists(rule.table, rule.chain, rule.rule...)
			if err != nil {
				return fmt.Errorf("iptables: error while removing existing %s rules [%v] for %s: %v",
					rule.table, rule.rule, peerKey, err)
			}
		}

	}
	delete(rulesTable, peerKey)
	return nil
}

// iptablesManager.DeleteRoutingRule - removes an iptables rule pair from forwarding and nat chains
func (i *iptablesManager) DeleteRoutingRule(server, ruletableName, srcPeerKey, dstPeerKey string) error {
	rulesTable := i.FetchRuleTable(server, ruletableName)
	defer i.SaveRules(server, ruletableName, rulesTable)
	i.mux.Lock()
	defer i.mux.Unlock()
	if _, ok := rulesTable[srcPeerKey]; !ok {
		return errors.New("peer not found in rule table: " + srcPeerKey)
	}
	iptablesClient := i.ipv4Client
	if !rulesTable[srcPeerKey].isIpv4 {
		iptablesClient = i.ipv6Client
	}
	if rules, ok := rulesTable[srcPeerKey].rulesMap[dstPeerKey]; ok {
		for _, rule := range rules {
			err := iptablesClient.DeleteIfExists(rule.table, rule.chain, rule.rule...)
			if err != nil {
				return fmt.Errorf("iptables: error while removing existing %s rules [%v] for %s: %v",
					rule.table, rule.rule, srcPeerKey, err)
			}
		}
	} else {
		return errors.New("rules not found for: " + dstPeerKey)
	}

	return nil
}

// iptablesManager.FlushAll - removes all the rules added by netmaker and deletes the netmaker chains
func (i *iptablesManager) FlushAll() {
	i.mux.Lock()
	defer i.mux.Unlock()
	// remove jump rules
	i.removeJumpRules()
	i.cleanup(defaultIpTable, netmakerFilterChain)
	i.cleanup(defaultNatTable, netmakerNatChain)
}

func iptablesProtoToString(proto iptables.Protocol) string {
	if proto == iptables.ProtocolIPv6 {
		return ipv6
	}
	return ipv4
}<|MERGE_RESOLUTION|>--- conflicted
+++ resolved
@@ -31,14 +31,6 @@
 	ipv6Client *iptables.IPTables
 	ingRules   serverrulestable
 	mux        sync.Mutex
-<<<<<<< HEAD
-}
-
-func init() {
-	allJumpRules = append(allJumpRules, filterNmJumpRules...)
-	allJumpRules = append(allJumpRules, natNmJumpRules...)
-=======
->>>>>>> aacb20a7
 }
 
 var (
