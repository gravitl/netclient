--- conflicted
+++ resolved
@@ -59,15 +59,11 @@
 			break
 		}
 	}
-<<<<<<< HEAD
 	if len(config.GetNodes()) != len(pullResponse.Nodes) {
 		resetInterface = true
 	}
 
-	_ = config.UpdateHostPeers(pullResponse.Peers)
-=======
 	config.UpdateHostPeers(pullResponse.Peers)
->>>>>>> 9f9e62d5
 	pullResponse.ServerConfig.MQPassword = server.MQPassword // pwd can't change currently
 	config.UpdateServerConfig(&pullResponse.ServerConfig)
 	config.SetNodes(pullResponse.Nodes)
