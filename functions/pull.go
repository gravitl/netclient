package functions

import (
	"errors"
	"fmt"
	"net/http"
	"strconv"

	"github.com/devilcove/httpclient"
	"github.com/gravitl/netclient/auth"
	"github.com/gravitl/netclient/config"
	"github.com/gravitl/netclient/daemon"
	"github.com/gravitl/netmaker/logger"
	"github.com/gravitl/netmaker/models"
)

// Pull - pulls the latest config from the server, if manual it will overwrite
<<<<<<< HEAD
func Pull(restartDaemon bool) error {
=======
func Pull(restart bool) error {
>>>>>>> 1e912c3d

	serverName := config.CurrServer
	server := config.GetServer(serverName)
	if server == nil {
		return errors.New("server config not found")
	}
	token, err := auth.Authenticate(server, config.Netclient())
	if err != nil {
		return err
	}
	endpoint := httpclient.JSONEndpoint[models.HostPull, models.ErrorResponse]{
		URL:           "https://" + server.API,
		Route:         "/api/v1/host",
		Method:        http.MethodGet,
		Authorization: "Bearer " + token,
		Response:      models.HostPull{},
		ErrorResponse: models.ErrorResponse{},
	}
	pullResponse, errData, err := endpoint.GetJSON(models.HostPull{}, models.ErrorResponse{})
	if err != nil {
		if errors.Is(err, httpclient.ErrStatus) {
			logger.Log(0, "error pulling server", serverName, strconv.Itoa(errData.Code), errData.Message)
		}
<<<<<<< HEAD
		_ = config.UpdateHostPeers(server.Server, pullResponse.Peers)
		pullResponse.ServerConfig.MQPassword = server.MQPassword // pwd can't change currently
		config.UpdateServerConfig(&pullResponse.ServerConfig)
		// sync the firewall manager on pull
		go handleFwUpdate(server.Server, &pullResponse.FwUpdate)
		fmt.Printf("completed pull for server %s\n", serverName)
=======
		return err
>>>>>>> 1e912c3d
	}
	_ = config.UpdateHostPeers(pullResponse.Peers)
	pullResponse.ServerConfig.MQPassword = server.MQPassword // pwd can't change currently
	config.UpdateServerConfig(&pullResponse.ServerConfig)
	config.SetNodes(pullResponse.Nodes)
	fmt.Printf("completed pull for server %s\n", serverName)
	_ = config.WriteServerConfig()
	_ = config.WriteNetclientConfig()
<<<<<<< HEAD

	if restartDaemon {
=======
	_ = config.WriteNodeConfig()
	if restart {
>>>>>>> 1e912c3d
		logger.Log(3, "restarting daemon")
		return daemon.Restart()
	}
	return nil
}<|MERGE_RESOLUTION|>--- conflicted
+++ resolved
@@ -15,11 +15,7 @@
 )
 
 // Pull - pulls the latest config from the server, if manual it will overwrite
-<<<<<<< HEAD
-func Pull(restartDaemon bool) error {
-=======
 func Pull(restart bool) error {
->>>>>>> 1e912c3d
 
 	serverName := config.CurrServer
 	server := config.GetServer(serverName)
@@ -43,31 +39,19 @@
 		if errors.Is(err, httpclient.ErrStatus) {
 			logger.Log(0, "error pulling server", serverName, strconv.Itoa(errData.Code), errData.Message)
 		}
-<<<<<<< HEAD
-		_ = config.UpdateHostPeers(server.Server, pullResponse.Peers)
-		pullResponse.ServerConfig.MQPassword = server.MQPassword // pwd can't change currently
-		config.UpdateServerConfig(&pullResponse.ServerConfig)
-		// sync the firewall manager on pull
-		go handleFwUpdate(server.Server, &pullResponse.FwUpdate)
-		fmt.Printf("completed pull for server %s\n", serverName)
-=======
 		return err
->>>>>>> 1e912c3d
 	}
 	_ = config.UpdateHostPeers(pullResponse.Peers)
 	pullResponse.ServerConfig.MQPassword = server.MQPassword // pwd can't change currently
 	config.UpdateServerConfig(&pullResponse.ServerConfig)
 	config.SetNodes(pullResponse.Nodes)
+	// sync the firewall manager on pull
+	go handleFwUpdate(server.Server, &pullResponse.FwUpdate)
 	fmt.Printf("completed pull for server %s\n", serverName)
 	_ = config.WriteServerConfig()
 	_ = config.WriteNetclientConfig()
-<<<<<<< HEAD
-
-	if restartDaemon {
-=======
 	_ = config.WriteNodeConfig()
 	if restart {
->>>>>>> 1e912c3d
 		logger.Log(3, "restarting daemon")
 		return daemon.Restart()
 	}
