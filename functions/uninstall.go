--- conflicted
+++ resolved
@@ -113,7 +113,6 @@
 	nodetodelete := config.GetNode(node.Network)
 	if nodetodelete.Network == "" {
 		return errors.New("no such network")
-<<<<<<< HEAD
 	}
 	//remove node from nodes map
 	config.DeleteNode(node.Network)
@@ -161,11 +160,6 @@
 	//remove node from map of nodes
 	delete(config.Nodes, node.Network)
 	//remove node from list of nodes that server handles
-=======
-	}
-	//remove node from nodes map
-	config.DeleteNode(node.Network)
->>>>>>> 2f0c55c0
 	server := config.GetServer(node.Server)
 	//remove node from server node map
 	if server != nil {
