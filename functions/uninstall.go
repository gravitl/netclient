package functions

import (
	"errors"
	"fmt"
	"io"
	"net/http"
	"os"
	"time"

	"github.com/devilcove/httpclient"
	"github.com/gravitl/netclient/config"
	"github.com/gravitl/netclient/daemon"
	"github.com/gravitl/netclient/wireguard"
	"github.com/gravitl/netmaker/logger"
)

// Uninstall - uninstalls networks from client
func Uninstall() ([]error, error) {
	allfaults := []error{}
	var err error
<<<<<<< HEAD
	hostID := config.Netclient().ID
	servers := config.GetServers()
	for _, name := range servers {
		server := config.GetServer(name)
		if err = setupMQTTSingleton(server); err != nil {
			allfaults = append(allfaults, fmt.Errorf("mqtt setup failed %w", err))
		}
		if token := ServerSet[name].Publish(fmt.Sprintf("host/delete/%s", hostID), 0, false, nil); !token.WaitTimeout(30*time.Second) || token.Error() != nil {
			allfaults = append(allfaults, fmt.Errorf("mq message to delete host failed"))
=======
	for network := range config.Nodes {
		faults, err := LeaveNetwork(network, false)
		if err != nil {
			allfaults = append(allfaults, faults...)
>>>>>>> 76af800b
		}
	}
	if err = daemon.CleanUp(); err != nil {
		allfaults = append(allfaults, err)
	}
	return allfaults, err
}

// LeaveNetwork - client exits a network
func LeaveNetwork(network string, isDaemon bool) ([]error, error) {
	faults := []error{}
	node, ok := config.Nodes[network]
	if !ok {
		return faults, fmt.Errorf("not connected to network: %s", network)
	}
	if err := deleteNodeFromServer(&node); err != nil {
		faults = append(faults, fmt.Errorf("error deleting nodes from server %w", err))
	}
	// remove node from config
	if err := deleteLocalNetwork(&node); err != nil {
		faults = append(faults, fmt.Errorf("error deleting wireguard interface %w", err))
	}
	if err := removeHostDNS(node.Network); err != nil {
		faults = append(faults, fmt.Errorf("failed to delete dns entries %w", err))
	}
	// re-configure interface if daemon is calling leave
	if isDaemon {
		nc := wireguard.NewNCIface(config.Netclient(), config.GetNodes())
		if err := nc.Configure(); err != nil {
			faults = append(faults, fmt.Errorf("failed to configure interface during node removal - %v", err.Error()))
		} else {
			if err = wireguard.SetPeers(); err != nil {
				faults = append(faults, fmt.Errorf("issue setting peers after node removal - %v", err.Error()))
			}
		}
	} else { // was called from CLI so restart daemon
		if err := daemon.Restart(); err != nil {
			faults = append(faults, fmt.Errorf("could not restart daemon after leave - %v", err.Error()))
		}
	}

	if len(faults) > 0 {
		return faults, errors.New("error(s) leaving nework")
	}
	return faults, nil
}

func deleteNodeFromServer(node *config.Node) error {
	token, err := Authenticate(node, config.Netclient())
	if err != nil {
		return fmt.Errorf("unable to authenticate %w", err)
	}
	server := config.GetServer(node.Server)
	if err != nil {
		return fmt.Errorf("could not read sever config %w", err)
	}
	endpoint := httpclient.Endpoint{
		URL:    "https://" + server.API,
		Method: http.MethodDelete,
		Route:  "/api/nodes/" + node.Network + "/" + node.ID.String(),
		Headers: []httpclient.Header{
			{
				Name:  "requestfrom",
				Value: "node",
			},
		},
		Authorization: "Bearer " + token,
	}
	response, err := endpoint.GetResponse()
	if err != nil {
		return fmt.Errorf("error deleting node on server: %w", err)
	}
	if response.StatusCode != http.StatusOK {
		bodybytes, _ := io.ReadAll(response.Body)
		defer response.Body.Close()
		return fmt.Errorf("error deleting node from network %s on server %s %s", node.Network, response.Status, string(bodybytes))
	}
	return nil
}

func deleteLocalNetwork(node *config.Node) error {
	nodetodelete := config.GetNode(node.Network)
	if nodetodelete.Network == "" {
		return errors.New("no such network")
	}
	//remove node from nodes map
	config.DeleteNode(node.Network)
	server := config.GetServer(node.Server)
	//remove node from server node map
	if server != nil {
		delete(server.Nodes, node.Network)
	}
	if len(server.Nodes) == 0 {
		logger.Log(3, "removing server", server.Name)
		config.DeleteServer(node.Server)
		config.DeleteServerHostPeerCfg(node.Server)
	}
	config.WriteNetclientConfig()
	config.WriteNodeConfig()
	config.WriteServerConfig()
	if len(config.GetNodes()) < 1 {
		logger.Log(0, "removing wireguard config")
		os.RemoveAll(config.GetNetclientPath() + "netmaker.conf")
	}
	return nil
}<|MERGE_RESOLUTION|>--- conflicted
+++ resolved
@@ -19,7 +19,6 @@
 func Uninstall() ([]error, error) {
 	allfaults := []error{}
 	var err error
-<<<<<<< HEAD
 	hostID := config.Netclient().ID
 	servers := config.GetServers()
 	for _, name := range servers {
@@ -29,12 +28,6 @@
 		}
 		if token := ServerSet[name].Publish(fmt.Sprintf("host/delete/%s", hostID), 0, false, nil); !token.WaitTimeout(30*time.Second) || token.Error() != nil {
 			allfaults = append(allfaults, fmt.Errorf("mq message to delete host failed"))
-=======
-	for network := range config.Nodes {
-		faults, err := LeaveNetwork(network, false)
-		if err != nil {
-			allfaults = append(allfaults, faults...)
->>>>>>> 76af800b
 		}
 	}
 	if err = daemon.CleanUp(); err != nil {
