--- conflicted
+++ resolved
@@ -259,22 +259,6 @@
 		}
 	}
 
-<<<<<<< HEAD
-	ifacename := ncutils.GetInterfaceName()
-	localPort, err := GetLocalListenPort(ifacename)
-	fmt.Println("------> LOCAL PORT: ", localPort, "---> NET LISTEN PORT ", config.Netclient().ListenPort)
-	if err != nil {
-		logger.Log(1, "error encountered checking local listen port: ", ifacename, err.Error())
-	} else if config.Netclient().ListenPort != localPort && localPort != 0 {
-		logger.Log(1, "local port has changed from ", strconv.Itoa(config.Netclient().ListenPort), " to ", strconv.Itoa(localPort))
-		config.Netclient().ListenPort = localPort
-		// if listen port changes, daemon should be restarted
-		restartDaemon = true
-		publishMsg = true
-	}
-
-=======
->>>>>>> c416229b
 	ip, err := getInterfaces()
 	if err != nil {
 		logger.Log(0, "failed to retrieve local interfaces during check-in", err.Error())
