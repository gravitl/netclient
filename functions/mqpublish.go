--- conflicted
+++ resolved
@@ -80,13 +80,8 @@
 			// if config.Netclient().CurrGwNmIP is not nil, it's an InetClient, then it skips the network change detection
 			if !config.Netclient().IsStatic && config.Netclient().CurrGwNmIP == nil {
 				restart := false
-<<<<<<< HEAD
-				ip4, _ := GetPublicIP(4)
-				ip6, _ := GetPublicIP(6)
-=======
 				ip4, _, _ := holePunchWgPort(4, 0)
 				ip6, _, _ := holePunchWgPort(6, 0)
->>>>>>> f2ab1aaa
 				if ip4 == nil && ip6 == nil {
 					continue
 				}
