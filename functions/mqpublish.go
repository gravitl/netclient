package functions

import (
	"context"
	"encoding/json"
	"errors"
	"fmt"
	"net/http"
	"strconv"
	"sync"
	"time"

	"github.com/devilcove/httpclient"
	mqtt "github.com/eclipse/paho.mqtt.golang"
	"github.com/gravitl/netclient/auth"
	"github.com/gravitl/netclient/config"
	"github.com/gravitl/netclient/daemon"
<<<<<<< HEAD
	"github.com/gravitl/netclient/metrics"
=======
>>>>>>> 0141a5f9
	"github.com/gravitl/netclient/ncutils"
	"github.com/gravitl/netmaker/logger"
	"github.com/gravitl/netmaker/models"
	"golang.org/x/exp/slog"
)

var metricsCache = new(sync.Map)

const (
	// ACK - acknowledgement signal for MQ
	ACK = 1
	// DONE - done signal for MQ
	DONE = 2
	// CheckInInterval - interval in minutes for mq checkins
	CheckInInterval = 1
)

// Checkin  -- go routine that checks for public or local ip changes, publishes changes
//
//	if there are no updates, simply "pings" the server as a checkin
func Checkin(ctx context.Context, wg *sync.WaitGroup) {
	logger.Log(2, "starting checkin goroutine")
	defer wg.Done()
	ticker := time.NewTicker(time.Minute * CheckInInterval)
	defer ticker.Stop()
	for {
		select {
		case <-ctx.Done():
			logger.Log(0, "checkin routine closed")
			return
		case <-ticker.C:

			if Mqclient == nil || !Mqclient.IsConnected() {
				logger.Log(0, "MQ client is not connected, skipping checkin for server", config.CurrServer)
				continue
			}

			if config.CurrServer != "" {
				checkin()
			}
		}
	}
}

func checkin() {
	// check/update host settings; publish if changed
	if err := UpdateHostSettings(); err != nil {
		logger.Log(0, "failed to update host settings", err.Error())
		return
	}
	if err := PublishHostUpdate(config.CurrServer, models.HostMqAction(models.CheckIn)); err != nil {
		logger.Log(0, "error publishing checkin", err.Error())
		return
	}
}

// PublishNodeUpdate -- pushes node to broker
func PublishNodeUpdate(node *config.Node) error {
	server := config.GetServer(node.Server)
	if server == nil || server.Name == "" {
		return errors.New("no server for " + node.Network)
	}
	data, err := json.Marshal(node)
	if err != nil {
		return err
	}
	if err = publish(node.Server, fmt.Sprintf("update/%s/%s", node.Server, node.ID), data, 1); err != nil {
		return err
	}

	logger.Log(0, "network:", node.Network, "sent a node update to server for node", config.Netclient().Name, ", ", node.ID.String())
	return nil
}

// PublishHostUpdate - publishes host updates to server
func PublishHostUpdate(server string, hostAction models.HostMqAction) error {
	hostCfg := config.Netclient()
	hostUpdate := models.HostUpdate{
		Action: hostAction,
		Host:   hostCfg.Host,
	}
	data, err := json.Marshal(hostUpdate)
	if err != nil {
		return err
	}
	if err = publish(server, fmt.Sprintf("host/serverupdate/%s/%s", server, hostCfg.ID.String()), data, 1); err != nil {
		return err
	}
	return nil
}

// publishMetrics - publishes the metrics of a given nodecfg
func publishMetrics(node *config.Node) {
	server := config.GetServer(node.Server)
	if server == nil {
		return
	}
	token, err := auth.Authenticate(server, config.Netclient())
	if err != nil {
		logger.Log(1, "failed to authenticate when publishing metrics", err.Error())
		return
	}
	url := fmt.Sprintf("https://%s/api/nodes/%s/%s", server.API, node.Network, node.ID)
	endpoint := httpclient.JSONEndpoint[models.NodeGet, models.ErrorResponse]{
		URL:           url,
		Method:        http.MethodGet,
		Authorization: "Bearer " + token,
		Data:          nil,
		Response:      models.NodeGet{},
		ErrorResponse: models.ErrorResponse{},
	}
	response, errData, err := endpoint.GetJSON(models.NodeGet{}, models.ErrorResponse{})
	if err != nil {
		if errors.Is(err, httpclient.ErrStatus) {
			logger.Log(0, "status error calling ", endpoint.URL, errData.Message)
			return
		}
		logger.Log(1, "failed to read from server during metrics publish", err.Error())
		return
	}
	nodeGET := response

	metrics, err := metrics.Collect(nodeGET.Node.Network, nodeGET.PeerIDs)
	if err != nil {
		logger.Log(0, "failed metric collection for node", config.Netclient().Name, err.Error())
	}
	metrics.Network = node.Network
	metrics.NodeName = config.Netclient().Name
	metrics.NodeID = node.ID.String()
	data, err := json.Marshal(metrics)
	if err != nil {
		logger.Log(0, "something went wrong when marshalling metrics data for node", config.Netclient().Name, err.Error())
	}

	if err = publish(node.Server, fmt.Sprintf("metrics/%s/%s", node.Server, node.ID), data, 1); err != nil {
		logger.Log(0, "error occurred during publishing of metrics on node", config.Netclient().Name, err.Error())
		logger.Log(0, "aggregating metrics locally until broker connection re-established")
		val, ok := metricsCache.Load(node.ID)
		if !ok {
			metricsCache.Store(node.ID, data)
		} else {
			var oldMetrics models.Metrics
			err = json.Unmarshal(val.([]byte), &oldMetrics)
			if err == nil {
				for k := range oldMetrics.Connectivity {
					currentMetric := metrics.Connectivity[k]
					if currentMetric.Latency == 0 {
						currentMetric.Latency = oldMetrics.Connectivity[k].Latency
					}
					currentMetric.Uptime += oldMetrics.Connectivity[k].Uptime
					currentMetric.TotalTime += oldMetrics.Connectivity[k].TotalTime
					metrics.Connectivity[k] = currentMetric
				}
				newData, err := json.Marshal(metrics)
				if err == nil {
					metricsCache.Store(node.ID, newData)
				}
			}
		}
	} else {
		metricsCache.Delete(node.ID)
		logger.Log(0, "published metrics for node", config.Netclient().Name)
	}
}

func publish(serverName, dest string, msg []byte, qos byte) error {
	// setup the keys
	server := config.GetServer(serverName)
	if server == nil {
		return errors.New("server config is nil")
	}
	serverPubKey, err := ncutils.ConvertBytesToKey(server.TrafficKey)
	if err != nil {
		return err
	}
	privateKey, err := ncutils.ConvertBytesToKey(config.Netclient().TrafficKeyPrivate)
	if err != nil {
		return err
	}
	encrypted, err := Chunk(msg, serverPubKey, privateKey)
	if err != nil {
		return err
	}
	if token := Mqclient.Publish(dest, qos, false, encrypted); !token.WaitTimeout(30*time.Second) || token.Error() != nil {
		logger.Log(0, "could not connect to broker at "+serverName)
		var err error
		if token.Error() == nil {
			err = errors.New("connection timeout")
		} else {
			err = token.Error()
		}
		if err != nil {
			return err
		}
	}
	return nil
}

// UpdateHostSettings - checks local host settings, if different, mod config and publish
func UpdateHostSettings() error {
	_ = config.ReadNodeConfig()
	_ = config.ReadServerConf()
	logger.Log(3, "checkin with server(s)")
	var (
		err           error
		publishMsg    bool
		restartDaemon bool
	)

	server := config.GetServer(config.CurrServer)
	if server == nil {
		return errors.New("server config is nil")
	}
	if !config.Netclient().IsStatic {
		if config.Netclient().EndpointIP == nil {
			config.Netclient().EndpointIP = config.HostPublicIP
		} else {
			if config.HostPublicIP != nil && !config.HostPublicIP.IsUnspecified() && !config.Netclient().EndpointIP.Equal(config.HostPublicIP) {
				logger.Log(0, "endpoint has changed from", config.Netclient().EndpointIP.String(), "to", config.HostPublicIP.String())
				config.Netclient().EndpointIP = config.HostPublicIP
				publishMsg = true
			}
		}
	}
	if config.WgPublicListenPort != 0 && config.Netclient().WgPublicListenPort != config.WgPublicListenPort {
		config.Netclient().WgPublicListenPort = config.WgPublicListenPort
		publishMsg = true
	}
	if config.NatType != "" && config.Netclient().NatType != config.NatType {
		config.Netclient().NatType = config.NatType
		publishMsg = true
	}
	if server.Is_EE {
		serverNodes := config.GetNodes()
		for _, node := range serverNodes {
			node := node
			if node.Connected {
				logger.Log(0, "collecting metrics for network", node.Network)
				publishMetrics(&node)
			}
		}
	}

	ifacename := ncutils.GetInterfaceName()
<<<<<<< HEAD
=======
	var proxylistenPort int
	var proxypublicport int
	proxylistenPort = proxyCfg.GetCfg().HostInfo.PrivPort
	proxypublicport = proxyCfg.GetCfg().HostInfo.PubPort
	if proxylistenPort == 0 {
		proxylistenPort = models.NmProxyPort
	}
	if proxypublicport == 0 {
		proxypublicport = models.NmProxyPort
	}

>>>>>>> 0141a5f9
	localPort, err := GetLocalListenPort(ifacename)
	if err != nil {
		logger.Log(1, "error encountered checking local listen port: ", ifacename, err.Error())
	} else if config.Netclient().ListenPort != localPort && localPort != 0 {
		logger.Log(1, "local port has changed from ", strconv.Itoa(config.Netclient().ListenPort), " to ", strconv.Itoa(localPort))
		config.Netclient().ListenPort = localPort
		// if listen port changes, daemon should be restarted
		restartDaemon = true
<<<<<<< HEAD
=======
		publishMsg = true
	}

	if config.Netclient().ProxyListenPort != proxylistenPort {
		logger.Log(1, fmt.Sprint("proxy listen port has changed from ", config.Netclient().ProxyListenPort, " to ", proxylistenPort))
		config.Netclient().ProxyListenPort = proxylistenPort
		publishMsg = true
	}
	if config.Netclient().PublicListenPort != proxypublicport {
		logger.Log(1, fmt.Sprint("public listen port has changed from ", config.Netclient().PublicListenPort, " to ", proxypublicport))
		config.Netclient().PublicListenPort = proxypublicport
>>>>>>> 0141a5f9
		publishMsg = true
	}

	ip, err := getInterfaces()
	if err != nil {
		logger.Log(0, "failed to retrieve local interfaces during check-in", err.Error())
	} else {
		if ip != nil {
			if len(*ip) != len(config.Netclient().Interfaces) {
				config.Netclient().Interfaces = *ip
				publishMsg = true
			}
		}
	}
	defaultInterface, err := getDefaultInterface()
	if err != nil {
		logger.Log(0, "default gateway not found", err.Error())
	} else {
		if defaultInterface != config.Netclient().DefaultInterface &&
			defaultInterface != ncutils.GetInterfaceName() {
			publishMsg = true
			config.Netclient().DefaultInterface = defaultInterface
			logger.Log(0, "default interface has changed to", defaultInterface)
		}
	}
	if config.FirewallHasChanged() {
		config.SetFirewall()
		publishMsg = true
	}
	if publishMsg {
		if err := config.WriteNetclientConfig(); err != nil {
			return err
		}
		logger.Log(0, "publishing global host update for endpoint changes")
		if err := PublishHostUpdate(config.CurrServer, models.UpdateHost); err != nil {
			logger.Log(0, "could not publish endpoint change", err.Error())
		}
	}
	if restartDaemon {
<<<<<<< HEAD
		slog.Info("Calling Daemon Restart!!")
=======
>>>>>>> 0141a5f9
		if err := daemon.Restart(); err != nil {
			slog.Error("failed to restart daemon", "error", err)
		}
	}

	return err
}

// publishes a blank message to the topic to clear the unwanted retained message
func clearRetainedMsg(client mqtt.Client, topic string) {
	if token := client.Publish(topic, 0, true, []byte{}); token.Error() != nil {
		logger.Log(0, "failed to clear retained message: ", topic, token.Error().Error())
	}
}<|MERGE_RESOLUTION|>--- conflicted
+++ resolved
@@ -15,10 +15,7 @@
 	"github.com/gravitl/netclient/auth"
 	"github.com/gravitl/netclient/config"
 	"github.com/gravitl/netclient/daemon"
-<<<<<<< HEAD
 	"github.com/gravitl/netclient/metrics"
-=======
->>>>>>> 0141a5f9
 	"github.com/gravitl/netclient/ncutils"
 	"github.com/gravitl/netmaker/logger"
 	"github.com/gravitl/netmaker/models"
@@ -263,20 +260,6 @@
 	}
 
 	ifacename := ncutils.GetInterfaceName()
-<<<<<<< HEAD
-=======
-	var proxylistenPort int
-	var proxypublicport int
-	proxylistenPort = proxyCfg.GetCfg().HostInfo.PrivPort
-	proxypublicport = proxyCfg.GetCfg().HostInfo.PubPort
-	if proxylistenPort == 0 {
-		proxylistenPort = models.NmProxyPort
-	}
-	if proxypublicport == 0 {
-		proxypublicport = models.NmProxyPort
-	}
-
->>>>>>> 0141a5f9
 	localPort, err := GetLocalListenPort(ifacename)
 	if err != nil {
 		logger.Log(1, "error encountered checking local listen port: ", ifacename, err.Error())
@@ -285,20 +268,6 @@
 		config.Netclient().ListenPort = localPort
 		// if listen port changes, daemon should be restarted
 		restartDaemon = true
-<<<<<<< HEAD
-=======
-		publishMsg = true
-	}
-
-	if config.Netclient().ProxyListenPort != proxylistenPort {
-		logger.Log(1, fmt.Sprint("proxy listen port has changed from ", config.Netclient().ProxyListenPort, " to ", proxylistenPort))
-		config.Netclient().ProxyListenPort = proxylistenPort
-		publishMsg = true
-	}
-	if config.Netclient().PublicListenPort != proxypublicport {
-		logger.Log(1, fmt.Sprint("public listen port has changed from ", config.Netclient().PublicListenPort, " to ", proxypublicport))
-		config.Netclient().PublicListenPort = proxypublicport
->>>>>>> 0141a5f9
 		publishMsg = true
 	}
 
@@ -338,10 +307,6 @@
 		}
 	}
 	if restartDaemon {
-<<<<<<< HEAD
-		slog.Info("Calling Daemon Restart!!")
-=======
->>>>>>> 0141a5f9
 		if err := daemon.Restart(); err != nil {
 			slog.Error("failed to restart daemon", "error", err)
 		}
