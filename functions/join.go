--- conflicted
+++ resolved
@@ -65,13 +65,6 @@
 	if err != nil {
 		return err
 	}
-<<<<<<< HEAD
-	if config.Netclient().Debug {
-		log.Println("server response to join")
-		pretty.Println(node, server)
-	}
-=======
->>>>>>> c869b511
 	//save new configurations
 	config.UpdateNodeMap(node.Network, *node)
 	config.UpdateServer(node.Server, *server)
@@ -329,13 +322,6 @@
 		Response:      models.NodeJoinResponse{},
 		ErrorResponse: models.ErrorResponse{},
 	}
-<<<<<<< HEAD
-	if config.Netclient().Debug {
-		log.Println("sending join request")
-		pretty.Println(joinData)
-	}
-=======
->>>>>>> c869b511
 	joinResponse, errData, err := api.GetJSON(models.NodeJoinResponse{}, models.ErrorResponse{})
 	if err != nil {
 		if errors.Is(err, httpclient.ErrStatus) {
@@ -348,13 +334,7 @@
 		return nil, nil, errors.New("incompatible server version")
 	}
 	logger.Log(1, "network:", node.Network, "node created on remote server...updating configs")
-<<<<<<< HEAD
-	if config.Netclient().Debug {
-		pretty.Println(joinResponse)
-	}
-=======
 	config.UpdateServerConfig(&joinResponse.ServerConfig)
->>>>>>> c869b511
 	server := config.GetServer(joinResponse.ServerConfig.Server)
 	server.Nodes[joinResponse.Node.Network] = true
 	newNode := config.Node{}
