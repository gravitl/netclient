package functions

import (
	"encoding/json"
	"errors"
	"fmt"
	"net"
	"net/http"
	"os"
	"os/signal"
	"strconv"
	"strings"
	"syscall"

	"github.com/devilcove/httpclient"
	"github.com/google/uuid"
	"github.com/gorilla/websocket"
	"github.com/gravitl/netclient/config"
	"github.com/gravitl/netclient/daemon"
	"github.com/gravitl/netclient/ncutils"
	"github.com/gravitl/netclient/wireguard"
	"github.com/gravitl/netmaker/logger"
	"github.com/gravitl/netmaker/models"
	"github.com/gravitl/netmaker/models/promodels"
	"github.com/spf13/viper"
	"golang.org/x/term"
)

// Join joins a netmaker network with flags specified on command line
func Join(flags *viper.Viper) error {
	//config.ParseJoinFlags(cmd)
	if flags.Get("server") != "" {
		//SSO sign on
		if flags.Get("network") == "" {
			logger.Log(0, "no network provided")
		}
		ssoAccessToken, err := JoinViaSSo(flags)
		if err != nil {
			logger.Log(0, "Join failed:", err.Error())
			return err
		}
		if ssoAccessToken == nil {
			fmt.Println("login failed")
			return errors.New("could not get SSO access token")
		}
		flags.Set("network", ssoAccessToken.ClientConfig.Network)
		flags.Set("accesskey", ssoAccessToken.ClientConfig.Key)
		flags.Set("apiconn", ssoAccessToken.APIConnString)
	}
	token := flags.GetString("token")
	if token != "" {
		logger.Log(3, "parsing token flag")
		accessToken, err := config.ParseAccessToken(token)
		if err != nil {
			logger.Log(0, "failed to parse access token", token, err.Error())
			return err
		}
		flags.Set("network", accessToken.ClientConfig.Network)
		flags.Set("accesskey", accessToken.ClientConfig.Key)
		flags.Set("apiconn", accessToken.APIConnString)
	}
	fmt.Println("Joining network: ", flags.GetString("network"))
	node, server, err := JoinNetwork(flags)
	if err != nil {
		return err
	}
	//save new configurations
	config.UpdateNodeMap(node.Network, *node)
	config.UpdateServer(node.Server, *server)
	if err := config.SaveServer(node.Server, *server); err != nil {
		logger.Log(0, "failed to save server", err.Error())
	}
	if err := config.WriteNetclientConfig(); err != nil {
		logger.Log(0, "error saving netclient config", err.Error())
	}
	if err := config.WriteNodeConfig(); err != nil {
		logger.Log(0, "error saving node map", err.Error())
	}
	if err := wireguard.WriteWgConfig(config.Netclient(), config.GetNodes()); err != nil {
		logger.Log(0, "error saving wireguard conf", err.Error())
	}
	fmt.Println("joined", node.Network)
	if err := daemon.Restart(); err != nil {
		logger.Log(3, "daemon restart failed:", err.Error())
	}
	return nil
}

// JoinViaSSo - Handles the Single Sign-On flow on the end point VPN client side
// Contacts the server provided by the user (and thus specified in cfg.SsoServer)
// get the URL to authenticate with a provider and shows the user the URL.
// Then waits for user to authenticate with the URL.
// Upon user successful auth flow finished - server should return access token to the requested network
// Otherwise the error message is sent which can be displayed to the user
func JoinViaSSo(flags *viper.Viper) (*models.AccessToken, error) {
	var accessToken *models.AccessToken
	// User must tell us which network he is joining
	network := flags.GetString("network")
	server := flags.GetString("server")
	user := flags.GetString("user")
	if network == "" {
		return nil, errors.New("no network provided")
	}
	// Prepare a channel for interrupt
	// Channel to listen for interrupt signal to terminate gracefully
	interrupt := make(chan os.Signal, 1)
	// Notify the interrupt channel for SIGINT
	signal.Notify(interrupt, os.Interrupt)
	// Web Socket is used, construct the URL accordingly ...
	socketURL := fmt.Sprintf("wss://%s/api/oauth/node-handler", server)
	// Dial the netmaker server controller
	conn, _, err := websocket.DefaultDialer.Dial(socketURL, nil)
	if err != nil {
		logger.Log(0, fmt.Sprintf("error connecting to %s : %s", server, err.Error()))
		return nil, err
	}
	// Don't forget to close when finished
	defer conn.Close()
	// Find and set node MacAddress
	var macAddress string
	if flags.GetString("macaddress") != "" {
		macs, err := ncutils.GetMacAddr()
		if err != nil {
			//if macaddress can't be found set to random string
			macAddress = ncutils.MakeRandomString(18)
		} else {
			macAddress = macs[0].String()
		}
	}
	var loginMsg promodels.LoginMsg
	loginMsg.Mac = macAddress
	loginMsg.Network = network
	if user != "" {
		var pass string
		fmt.Printf("Continuing with user, %s.\n", user)
		if flags.GetBool("readPassFromStdIn") {
			fmt.Printf("Please input password:\n")
			passBytes, err := term.ReadPassword(int(syscall.Stdin))
			pass = string(passBytes)
			if err != nil || string(pass) == "" {
				logger.FatalLog("no password provided, exiting")
			}
		} else {
			pass = flags.GetString("pass")
		}
		loginMsg.User = user
		loginMsg.Password = string(pass)
		fmt.Println("attempting login...")
	}
	msgTx, err := json.Marshal(loginMsg)
	if err != nil {
		logger.Log(0, fmt.Sprintf("failed to marshal message %+v", loginMsg))
		return nil, err
	}
	err = conn.WriteMessage(websocket.TextMessage, []byte(msgTx))
	if err != nil {
		logger.FatalLog("Error during writing to websocket:", err.Error())
		return nil, err
	}
	// if user provided, server will handle authentication
	if loginMsg.User == "" {
		// We are going to get instructions on how to authenticate
		// Wait to receive something from server
		_, msg, err := conn.ReadMessage()
		if err != nil {
			return nil, err
		}
		// Print message from the netmaker controller to the user
		fmt.Printf("Please visit:\n %s \n to authenticate", string(msg))
	}
	// Now the user is authenticating and we need to block until received
	// An answer from the server.
	// Server waits ~5 min - If takes too long timeout will be triggered by the server
	done := make(chan struct{})
	defer close(done)
	// Following code will run in a separate go routine
	// it reads a message from the server which either contains 'AccessToken:' string or not
	// if not - then it contains an Error to display.
	// if yes - then AccessToken is to be used to proceed joining the network
	go func() {
		for {
			msgType, msg, err := conn.ReadMessage()
			if err != nil {
				if msgType < 0 {
					logger.Log(1, "received close message from server")
					done <- struct{}{}
					return
				}
				// Error reading a message from the server
				if !strings.Contains(err.Error(), "normal") {
					logger.Log(0, "read:", err.Error())
				}
				return
			}
			if msgType == websocket.CloseMessage {
				logger.Log(1, "received close message from server")
				done <- struct{}{}
				return
			}
			// Get the access token from the response
			if strings.Contains(string(msg), "AccessToken: ") {
				// Access was granted
				rxToken := strings.TrimPrefix(string(msg), "AccessToken: ")
				accessToken, err = config.ParseAccessToken(rxToken)
				if err != nil {
					logger.Log(0, fmt.Sprintf("failed to parse received access token %s,err=%s\n", accessToken, err.Error()))
					return
				}
				/*node.Network = accessToken.ClientConfig.Network
				node.AccessKey = accessToken.ClientConfig.Key
				node.LocalRange = config.ToIPNet(accessToken.ClientConfig.LocalRange)
				//server.Server = accesstoken.ServerConfig.Server
				server.API = accessToken.APIConnString*/
			} else {
				// Access was not granted. Display a message from the server
				logger.Log(0, "Message from server:", string(msg))
				return
			}
		}
	}()
	for {
		select {
		case <-done:
			logger.Log(1, "finished")
			return accessToken, nil
		case <-interrupt:
			logger.Log(0, "interrupt received, closing connection")
			// Cleanly close the connection by sending a close message and then
			// waiting (with timeout) for the server to close the connection.
			err := conn.WriteMessage(websocket.CloseMessage, websocket.FormatCloseMessage(websocket.CloseNormalClosure, ""))
			if err != nil {
				logger.Log(0, "write close:", err.Error())
				return nil, err
			}
			return accessToken, nil
		}
	}
}

// JoinNetwork - connects to netmaker server to join a network
func JoinNetwork(flags *viper.Viper) (*config.Node, *config.Server, error) {
	if flags.GetString("network") == "" {
		return nil, nil, errors.New("no network provided")
	}
	host := config.Netclient()
	host.Name = flags.GetString("name")
	node := config.GetNode(flags.GetString("network"))
	node.Network = flags.GetString("network")
	nodes := config.GetNodes()
	if _, ok := nodes[node.Network]; ok {
		return nil, nil, errors.New("ALREADY_INSTALLED. Netclient appears to already be installed for " + node.Network + ". To re-install, please remove by executing 'sudo netclient leave -n " + node.Network + "'. Then re-run the install command.")
	}
	node.Server = flags.GetString("server")
	node.HostID = host.ID
	node.Connected = true
	// == end handle keys ==
	ip, err := getInterfaces()
	if err != nil {
		logger.Log(0, "failed to retrieve local interfaces", err.Error())
	} else {
		// just in case getInterfaces() returned nil, nil
		if ip != nil {
			host.Interfaces = *ip
		}
	}
	defaultInterface, err := getDefaultInterface()
	if err != nil {
		logger.Log(0, "default gateway not found", err.Error())
	} else {
		host.DefaultInterface = defaultInterface
	}

	// set endpoint if blank. set to local if local net, retrieve from function if not
	host.EndpointIP = net.ParseIP(flags.GetString("endpoint"))
<<<<<<< HEAD
=======
	if host.EndpointIP == nil {
		ip, err := ncutils.GetPublicIP(flags.GetString("apiconn"))
		host.EndpointIP = net.ParseIP(ip)
		if err != nil {
			return nil, nil, fmt.Errorf("error setting public ip %w", err)
		}
		if host.EndpointIP == nil {
			logger.Log(0, "network:", node.Network, "error setting node.Endpoint.")
			return nil, nil, fmt.Errorf("error setting node.Endpoint for %s network, %w", node.Network, err)
		}

	}
>>>>>>> d71cc9c2
	// make sure name is appropriate, if not, give blank name
	url := flags.GetString("apiconn")
	shouldUpdate, err := doubleCheck(host, flags.GetString("apiconn"))
	if err != nil {
		return nil, nil, fmt.Errorf("error occurred before joining - %v", err)
	}
	if shouldUpdate {
		host = config.Netclient()
	}

	serverHost, serverNode := config.Convert(host, &node)
	joinData := models.JoinData{
		Host: serverHost,
		Node: serverNode,
		Key:  flags.GetString("accesskey"),
	}
	joinData.Key = flags.GetString("accesskey")
	logger.Log(2, "joining "+node.Network+" at "+url)
	api := httpclient.JSONEndpoint[models.NodeJoinResponse, models.ErrorResponse]{
		URL:           "https://" + url,
		Route:         "/api/nodes/" + node.Network,
		Method:        http.MethodPost,
		Authorization: "Bearer " + joinData.Key,
		Headers: []httpclient.Header{
			{
				Name:  "requestfrom",
				Value: "node",
			},
		},
		Data:          joinData,
		Response:      models.NodeJoinResponse{},
		ErrorResponse: models.ErrorResponse{},
	}
	joinResponse, errData, err := api.GetJSON(models.NodeJoinResponse{}, models.ErrorResponse{})
	if err != nil {
		if errors.Is(err, httpclient.ErrStatus) {
			logger.Log(1, "error joining network", strconv.Itoa(errData.Code), errData.Message)
		}
		return nil, nil, fmt.Errorf("error creating node %w", err)
	}
	fmt.Println("checking for version compatibility ", joinResponse.ServerConfig.Version)
	if !IsVersionComptatible(joinResponse.ServerConfig.Version) {
		logger.Log(1, "server/client version mismatch, trying to update to server version: ", joinResponse.ServerConfig.Version)
		if versionLessThan(config.Version, joinResponse.ServerConfig.Version) {
			if err := UseVersion(joinResponse.ServerConfig.Version, true); err != nil {
				return nil, nil, err
			}
		}
	}
	logger.Log(1, "network:", node.Network, "node created on remote server...updating configs")
	config.UpdateServerConfig(&joinResponse.ServerConfig)
	server := config.GetServer(joinResponse.ServerConfig.Server)
	server.Nodes[joinResponse.Node.Network] = true
	newNode := config.Node{}
	newNode.CommonNode = joinResponse.Node.CommonNode
	newNode.Connected = true
	config.UpdateHostPeers(server.Name, joinResponse.Peers)
	internetGateway, err := wireguard.UpdateWgPeers(joinResponse.Peers)
	if err != nil {
		logger.Log(0, "failed to update wg peers", err.Error())
	}
	if internetGateway != nil {
		config.Netclient().InternetGateway = *internetGateway
	}
	return &newNode, server, nil
}

func doubleCheck(host *config.Config, apiServer string) (shouldUpdate bool, err error) {

	if len(config.GetServers()) == 0 { // should indicate a first join
		// do a double check of name and uuid
		logger.Log(1, "performing first join")
		var shouldUpdateHost bool
		if len(host.Name) == 0 {
			if name, err := os.Hostname(); err == nil {
				host.Name = name
			} else {
				hostName := ncutils.MakeRandomString(12)
				logger.Log(0, "host name not found, continuing with", hostName)
				host.Name = hostName
			}
			shouldUpdateHost = true
		}
		if host.ID == uuid.Nil {
			if host.ID, err = uuid.NewUUID(); err != nil {
				return false, err
			}
			shouldUpdateHost = true
		}
		if len(host.HostPass) == 0 {
			host.HostPass = ncutils.MakeRandomString(32)
			shouldUpdateHost = true
		}
		if host.EndpointIP == nil {
			ip, err := ncutils.GetPublicIP(apiServer)
			if err != nil {
				return false, err
			}
			host.EndpointIP = net.ParseIP(ip)
			if err != nil {
				return false, fmt.Errorf("error setting public ip %w", err)
			}
			if host.EndpointIP == nil {
				return false, fmt.Errorf("error setting public endpoint for host - %v", err)
			}
			shouldUpdateHost = true
		}
		if shouldUpdateHost {
			config.UpdateNetclient(*host)
			config.WriteNetclientConfig()
			return true, nil
		}
	}
	return
}<|MERGE_RESOLUTION|>--- conflicted
+++ resolved
@@ -272,8 +272,6 @@
 
 	// set endpoint if blank. set to local if local net, retrieve from function if not
 	host.EndpointIP = net.ParseIP(flags.GetString("endpoint"))
-<<<<<<< HEAD
-=======
 	if host.EndpointIP == nil {
 		ip, err := ncutils.GetPublicIP(flags.GetString("apiconn"))
 		host.EndpointIP = net.ParseIP(ip)
@@ -286,7 +284,6 @@
 		}
 
 	}
->>>>>>> d71cc9c2
 	// make sure name is appropriate, if not, give blank name
 	url := flags.GetString("apiconn")
 	shouldUpdate, err := doubleCheck(host, flags.GetString("apiconn"))
