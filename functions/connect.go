--- conflicted
+++ resolved
@@ -41,7 +41,6 @@
 		logger.Log(0, "failed to write node config for", node.Name, "on network", network, "with error", err.Error())
 		return
 	}
-<<<<<<< HEAD
 	// filePath := config.GetNetclientInterfacePath() + node.Interface + ".conf"
 	//if err := setupMQTTSingleton(cfg); err != nil {
 	//	return err
@@ -49,10 +48,7 @@
 	//if err := PublishNodeUpdate(cfg); err != nil {
 	//	return err
 	//}
-=======
-	filePath := config.GetNetclientInterfacePath() + node.Interface + ".conf"
-	wireguard.ApplyConf(&node, filePath)
->>>>>>> 98c73ceb
+
 	if err := daemon.Restart(); err != nil {
 		logger.Log(0, "daemon restart failed", err.Error())
 	}
