package functions

import (
	"context"
	"errors"
	"fmt"
	"log"
	"net"
	"os"
	"os/signal"
	"sync"
	"syscall"
	"time"

	mqtt "github.com/eclipse/paho.mqtt.golang"
	"github.com/gravitl/netclient/cache"
	"github.com/gravitl/netclient/config"
	"github.com/gravitl/netclient/daemon"
	"github.com/gravitl/netclient/firewall"
	"github.com/gravitl/netclient/local"
	"github.com/gravitl/netclient/ncutils"
	"github.com/gravitl/netclient/networking"
	"github.com/gravitl/netclient/stun"
	"github.com/gravitl/netclient/wireguard"
	"github.com/gravitl/netmaker/logger"
	"github.com/gravitl/netmaker/models"
	"golang.org/x/exp/slog"
	"golang.zx2c4.com/wireguard/wgctrl/wgtypes"
)

const (
	lastNodeUpdate   = "lnu"
	lastDNSUpdate    = "ldu"
	lastALLDNSUpdate = "ladu"
	// MQ_TIMEOUT - timeout for MQ
	MQ_TIMEOUT = 30
)

var (
	Mqclient     mqtt.Client
	messageCache = new(sync.Map)
)

type cachedMessage struct {
	Message  string
	LastSeen time.Time
}

// Daemon runs netclient daemon
func Daemon() {
	slog.Info("starting netclient daemon", "version", config.Version)
	daemon.RemoveAllLockFiles()
	go deleteAllDNS()
	if err := ncutils.SavePID(); err != nil {
		slog.Error("unable to save PID on daemon startup", "error", err)
		os.Exit(1)
	}
	if err := local.SetIPForwarding(); err != nil {
		slog.Warn("unable to set IPForwarding", "error", err)
	}
	wg := sync.WaitGroup{}
	quit := make(chan os.Signal, 1)
	reset := make(chan os.Signal, 1)
	signal.Notify(quit, syscall.SIGTERM, os.Interrupt)
	signal.Notify(reset, syscall.SIGHUP)
	// initialize firewall manager
	var err error
	config.FwClose, err = firewall.Init()
	if err != nil {
		logger.Log(0, "failed to intialize firewall: ", err.Error())
	}
	cancel := startGoRoutines(&wg)

	for {
		select {
		case <-quit:
			slog.Info("shutting down netclient daemon")
			closeRoutines([]context.CancelFunc{
				cancel,
			}, &wg)
<<<<<<< HEAD
			cancel0()
			wg0.Wait()

			//check if it needs to restore the default gateway
			checkAndRestoreDefaultGateway()
=======
>>>>>>> d7a4c5bc
			config.FwClose()
			slog.Info("shutdown complete")
			return
		case <-reset:
			slog.Info("received reset")
			closeRoutines([]context.CancelFunc{
				cancel,
			}, &wg)
			slog.Info("resetting daemon")
			cancel = startGoRoutines(&wg)
			//check if it needs to restore the default gateway
			checkAndRestoreDefaultGateway()
		}
	}
}

// checkAndRestoreDefaultGateway -check if it needs to restore the default gateway
func checkAndRestoreDefaultGateway() {
	//get the current default gateway
	_, ip, err := wireguard.GetDefaultGatewayIp()
	if err != nil {
		slog.Error("error loading current default gateway", "error", err.Error())
		return
	}

	//restore the default gateway when the current default gateway is not the same as the one in config
	if config.Netclient().DefaultGatewayIpOld != "" && ip.String() == "<nil>" {
		err := wireguard.RestoreDefaultGatewayOnly(config.Netclient().DefaultGatewayIfLinkOld, net.IP(config.Netclient().DefaultGatewayIpOld))
		if err != nil {
			slog.Error("error restoring default gateway", "error", err.Error())
			return
		}
	} else if config.Netclient().DefaultGatewayIpOld != "" && config.Netclient().DefaultGatewayIpOld != ip.String() {
		err := wireguard.RestoreDefaultGateway(config.Netclient().DefaultGatewayIfLinkOld, net.IP(config.Netclient().DefaultGatewayIpOld))
		if err != nil {
			slog.Error("error restoring default gateway", "error", err.Error())
			return
		}
	}
}

func closeRoutines(closers []context.CancelFunc, wg *sync.WaitGroup) {
	for i := range closers {
		closers[i]()
	}
	if Mqclient != nil {
		Mqclient.Disconnect(250)
	}
	wg.Wait()
	// clear cache
	cache.EndpointCache = sync.Map{}
	slog.Info("closing netmaker interface")
	iface := wireguard.GetInterface()
	iface.Close()
}

// startGoRoutines starts the daemon goroutines
func startGoRoutines(wg *sync.WaitGroup) context.CancelFunc {
	ctx, cancel := context.WithCancel(context.Background())
	if _, err := config.ReadNetclientConfig(); err != nil {
		slog.Error("error reading netclient config file", "error", err)
	}
	config.UpdateNetclient(*config.Netclient())
	ncutils.SetInterfaceName(config.Netclient().Interface)
	if err := config.ReadServerConf(); err != nil {
		slog.Warn("error reading server map from disk", "error", err)
	}
	updateConfig := false
	if freeport, err := ncutils.GetFreePort(config.Netclient().ListenPort); err != nil {
		log.Fatal("no free ports available for use by netclient")
	} else if freeport != config.Netclient().ListenPort {
		slog.Info("port has changed", "old port", config.Netclient().ListenPort, "new port", freeport)
		config.Netclient().ListenPort = freeport
		updateConfig = true
	}
	config.SetServerCtx()
	config.HostPublicIP, config.WgPublicListenPort, config.HostNatType = holePunchWgPort()
	slog.Info("wireguard public listen port: ", "port", config.WgPublicListenPort)

	if config.Netclient().WgPublicListenPort == 0 {
		config.Netclient().WgPublicListenPort = config.WgPublicListenPort
		updateConfig = true
	}
	if config.Netclient().EndpointIP == nil {
		config.Netclient().EndpointIP = config.HostPublicIP
		updateConfig = true
	}
	if config.Netclient().NatType == "" {
		config.Netclient().NatType = config.HostNatType
		updateConfig = true
	}
	if updateConfig {
		if err := config.WriteNetclientConfig(); err != nil {
			slog.Error("error writing endpoint/port netclient config file", "error", err)
		}
	}
	slog.Info("configuring netmaker wireguard interface")
	pullresp, _, _, pullErr := Pull(false)
	if pullErr != nil {
		slog.Error("fail to pull config from server", "error", pullErr.Error())
	}
	nc := wireguard.NewNCIface(config.Netclient(), config.GetNodes())
	if err := nc.Create(); err != nil {
		slog.Error("error creating netclient interface", "error", err)
	}
	if err := nc.Configure(); err != nil {
		slog.Error("error configuring netclient interface", "error", err)
	}
	wireguard.SetPeers(true)
	if pullErr == nil {
		go handleEndpointDetection(pullresp.Peers, pullresp.HostNetworkInfo)
	}
	server := config.GetServer(config.CurrServer)
	if server == nil {
		return cancel
	}
	logger.Log(1, "started daemon for server ", server.Name)
	wg.Add(1)
	go messageQueue(ctx, wg, server)
	wg.Add(1)
	go Checkin(ctx, wg)
	wg.Add(1)
	go networking.StartIfaceDetection(ctx, wg, config.Netclient().ListenPort)
	if server.IsPro {
		wg.Add(1)
		go watchPeerConnections(ctx, wg)
	}
	wg.Add(1)
	go mqFallback(ctx, wg)

	return cancel
}

// sets up Message Queue and subsribes/publishes updates to/from server
// the client should subscribe to ALL nodes that exist on server locally
func messageQueue(ctx context.Context, wg *sync.WaitGroup, server *config.Server) {
	defer wg.Done()
	slog.Info("netclient message queue started for server:", "server", server.Name)
	err := setupMQTT(server)
	if err != nil {
		slog.Error("unable to connect to broker", "server", server.Broker, "error", err)
		return
	}
	defer func() {
		if Mqclient != nil {
			Mqclient.Disconnect(250)
		}
	}()
	<-ctx.Done()
	slog.Info("shutting down message queue", "server", server.Name)
}

// setupMQTT creates a connection to broker
func setupMQTT(server *config.Server) error {
	opts := mqtt.NewClientOptions()
	opts.AddBroker(server.Broker)
	if server.BrokerType == "emqx" {
		opts.SetUsername(config.Netclient().ID.String())
		opts.SetPassword(config.Netclient().HostPass)
	} else {
		opts.SetUsername(server.MQUserName)
		opts.SetPassword(server.MQPassword)
	}
	//opts.SetClientID(ncutils.MakeRandomString(23))
	opts.SetClientID(server.MQID.String())
	opts.SetAutoReconnect(true)
	opts.SetConnectRetry(true)
	opts.SetConnectRetryInterval(time.Second << 2)
	opts.SetKeepAlive(time.Second * 10)
	opts.SetWriteTimeout(time.Minute)
	opts.SetOnConnectHandler(func(client mqtt.Client) {
		slog.Info("mqtt connect handler")
		nodes := config.GetNodes()
		for _, node := range nodes {
			node := node
			setSubscriptions(client, &node)
		}
		setHostSubscription(client, server.Name)
		checkin()
	})
	opts.SetOrderMatters(false)
	opts.SetResumeSubs(true)
	opts.SetConnectionLostHandler(func(c mqtt.Client, e error) {
		slog.Warn("detected broker connection lost for", "server", server.Broker)
		// restart daemon for new udp hole punch if MQTT connection is lost (can happen on network change)
		if !config.Netclient().IsStatic {
			daemon.Restart()
		}
	})
	Mqclient = mqtt.NewClient(opts)
	var connecterr error
	for count := 0; count < 3; count++ {
		connecterr = nil
		if token := Mqclient.Connect(); !token.WaitTimeout(30*time.Second) || token.Error() != nil {
			logger.Log(0, "unable to connect to broker, retrying ...")
			if token.Error() == nil {
				connecterr = errors.New("connect timeout")
			} else {
				connecterr = token.Error()
			}
		}
	}
	if connecterr != nil {
		slog.Error("unable to connect to broker", "server", server.Broker, "error", connecterr)
		return connecterr
	}
	if err := PublishHostUpdate(server.Name, models.Acknowledgement); err != nil {
		slog.Error("failed to send initial ACK to server", "server", server.Name, "error", err)
	} else {
		slog.Info("successfully requested ACK on server", "server", server.Name)
	}
	return nil
}

// func setMQTTSingenton creates a connection to broker for single use (ie to publish a message)
// only to be called from cli (eg. connect/disconnect, join, leave) and not from daemon ---
func setupMQTTSingleton(server *config.Server, publishOnly bool) error {
	opts := mqtt.NewClientOptions()
	opts.AddBroker(server.Broker)
	opts.SetUsername(server.MQUserName)
	opts.SetPassword(server.MQPassword)
	opts.SetClientID(server.MQID.String())
	opts.SetAutoReconnect(true)
	opts.SetConnectRetry(true)
	opts.SetConnectRetryInterval(time.Second << 2)
	opts.SetKeepAlive(time.Minute >> 1)
	opts.SetWriteTimeout(time.Minute)
	opts.SetOnConnectHandler(func(client mqtt.Client) {
		if !publishOnly {
			slog.Info("mqtt connect handler")
			nodes := config.GetNodes()
			for _, node := range nodes {
				node := node
				setSubscriptions(client, &node)
			}
			setHostSubscription(client, server.Name)
		}
		slog.Info("successfully connected to", "server", server.Broker)
	})
	opts.SetOrderMatters(true)
	opts.SetResumeSubs(true)
	opts.SetConnectionLostHandler(func(c mqtt.Client, e error) {
		slog.Warn("detected broker connection lost for", "server", server.Broker)
	})
	Mqclient = mqtt.NewClient(opts)

	var connecterr error
	if token := Mqclient.Connect(); !token.WaitTimeout(30*time.Second) || token.Error() != nil {
		if token.Error() == nil {
			connecterr = errors.New("connect timeout")
		} else {
			connecterr = token.Error()
		}
		slog.Error("unable to connect to broker", "server", server.Broker, "error", connecterr)
	}
	return connecterr
}

// setHostSubscription sets MQ client subscriptions for host
// should be called for each server host is registered on.
func setHostSubscription(client mqtt.Client, server string) {
	hostID := config.Netclient().ID
	slog.Info("subscribing to host updates for", "host", hostID, "server", server)
	if token := client.Subscribe(fmt.Sprintf("peers/host/%s/%s", hostID.String(), server), 0, mqtt.MessageHandler(HostPeerUpdate)); token.Wait() && token.Error() != nil {
		slog.Error("unable to subscribe to host peer updates", "host", hostID, "server", server, "error", token.Error())
		return
	}
	slog.Info("subscribing to host updates for", "host", hostID, "server", server)
	if token := client.Subscribe(fmt.Sprintf("host/update/%s/%s", hostID.String(), server), 0, mqtt.MessageHandler(HostUpdate)); token.Wait() && token.Error() != nil {
		slog.Error("unable to subscribe to host updates", "host", hostID, "server", server, "error", token.Error())
		return
	}

}

// setSubcriptions sets MQ client subscriptions for a specific node config
// should be called for each node belonging to a given server
func setSubscriptions(client mqtt.Client, node *config.Node) {
	if token := client.Subscribe(fmt.Sprintf("node/update/%s/%s", node.Network, node.ID), 0, mqtt.MessageHandler(NodeUpdate)); token.WaitTimeout(MQ_TIMEOUT*time.Second) && token.Error() != nil {
		if token.Error() == nil {
			slog.Error("unable to subscribe to updates for node ", "node", node.ID, "error", "connection timeout")
		} else {
			slog.Error("unable to subscribe to updates for node ", "node", node.ID, "error", token.Error())
		}
		return
	}
	slog.Info("subscribed to updates for node", "node", node.ID, "network", node.Network)
}

// should only ever use node client configs
func decryptMsg(serverName string, msg []byte) ([]byte, error) {
	if len(msg) <= 24 { // make sure message is of appropriate length
		return nil, fmt.Errorf("received invalid message from broker %v", msg)
	}
	host := config.Netclient()
	// setup the keys
	diskKey, err := ncutils.ConvertBytesToKey(host.TrafficKeyPrivate)
	if err != nil {
		return nil, err
	}

	server := config.GetServer(serverName)
	if server == nil {
		return nil, errors.New("nil server for " + serverName)
	}
	serverPubKey, err := ncutils.ConvertBytesToKey(server.TrafficKey)
	if err != nil {
		return nil, err
	}
	return DeChunk(msg, serverPubKey, diskKey)
}

func read(network, which string) string {
	val, isok := messageCache.Load(fmt.Sprintf("%s%s", network, which))
	if isok {
		var readMessage = val.(cachedMessage) // fetch current cached message
		if readMessage.LastSeen.IsZero() {
			return ""
		}
		if time.Now().After(readMessage.LastSeen.Add(time.Hour * 24)) { // check if message has been there over a minute
			messageCache.Delete(fmt.Sprintf("%s%s", network, which)) // remove old message if expired
			return ""
		}
		return readMessage.Message // return current message if not expired
	}
	return ""
}

func insert(network, which, cache string) {
	var newMessage = cachedMessage{
		Message:  cache,
		LastSeen: time.Now(),
	}
	messageCache.Store(fmt.Sprintf("%s%s", network, which), newMessage)
}

// on a delete usually, pass in the nodecfg to unsubscribe client broker communications
// for the node in nodeCfg
func unsubscribeNode(client mqtt.Client, node *config.Node) {
	var ok = true
	if token := client.Unsubscribe(fmt.Sprintf("node/update/%s/%s", node.Network, node.ID)); token.WaitTimeout(MQ_TIMEOUT*time.Second) && token.Error() != nil {
		if token.Error() == nil {
			slog.Error("unable to unsubscribe from updates for node ", "node", node.ID, "error", "connection timeout")
		} else {
			slog.Error("unable to unsubscribe from updates for node ", "node", node.ID, "error", token.Error())
		}
		ok = false
	} // peer updates belong to host now

	if ok {
		slog.Info("unsubscribed from updates for node", "node", node.ID, "network", node.Network)
	}
}

// unsubscribe client broker communications for host topics
func unsubscribeHost(client mqtt.Client, server string) {
	hostID := config.Netclient().ID
	slog.Info("removing subscription for host peer updates", "host", hostID, "server", server)
	if token := client.Unsubscribe(fmt.Sprintf("peers/host/%s/%s", hostID.String(), server)); token.WaitTimeout(MQ_TIMEOUT*time.Second) && token.Error() != nil {
		slog.Error("unable to unsubscribe from host peer updates", "host", hostID, "server", server, "error", token.Error())
		return
	}
	slog.Info("removing subscription for host updates", "host", hostID, "server", server)
	if token := client.Unsubscribe(fmt.Sprintf("host/update/%s/%s", hostID.String(), server)); token.WaitTimeout(MQ_TIMEOUT*time.Second) && token.Error() != nil {
		slog.Error("unable to unsubscribe from host updates", "host", hostID, "server", server, "error", token.Error)
		return
	}
}

// UpdateKeys -- updates private key and returns new publickey
func UpdateKeys() error {
	var err error
	slog.Info("received message to update wireguard keys")
	host := config.Netclient()
	host.PrivateKey, err = wgtypes.GeneratePrivateKey()
	if err != nil {
		slog.Error("error generating privatekey ", "error", err)
		return err
	}
	host.PublicKey = host.PrivateKey.PublicKey()
	if err := config.WriteNetclientConfig(); err != nil {
		slog.Error("error saving netclient config:", "error", err)
	}
	PublishHostUpdate(config.CurrServer, models.UpdateHost)
	daemon.Restart()
	return nil
}

func holePunchWgPort() (pubIP net.IP, pubPort int, natType string) {

	portToStun := config.Netclient().ListenPort
	pubIP, pubPort, natType = stun.HolePunch(portToStun)
	if pubIP == nil { // if stun has failed fallback to ip service to get publicIP
		var api string
		server := config.GetServer(config.CurrServer)
		if server != nil {
			api = server.API
		}
		publicIP, err := ncutils.GetPublicIP(api)
		if err != nil {
			slog.Error("failed to get publicIP", "error", err)
			return
		}
		pubIP = publicIP
		pubPort = portToStun
	}
	return
}<|MERGE_RESOLUTION|>--- conflicted
+++ resolved
@@ -78,14 +78,8 @@
 			closeRoutines([]context.CancelFunc{
 				cancel,
 			}, &wg)
-<<<<<<< HEAD
-			cancel0()
-			wg0.Wait()
-
 			//check if it needs to restore the default gateway
 			checkAndRestoreDefaultGateway()
-=======
->>>>>>> d7a4c5bc
 			config.FwClose()
 			slog.Info("shutdown complete")
 			return
