package functions

import (
	"context"
	"errors"
	"fmt"
	"net"
	"os"
	"os/signal"
	"sync"
	"syscall"
	"time"

	mqtt "github.com/eclipse/paho.mqtt.golang"
	externalip "github.com/glendc/go-external-ip"
	"github.com/gravitl/netclient/cache"
	"github.com/gravitl/netclient/config"
	"github.com/gravitl/netclient/daemon"
	"github.com/gravitl/netclient/firewall"
	"github.com/gravitl/netclient/local"
	"github.com/gravitl/netclient/ncutils"
	"github.com/gravitl/netclient/networking"
	"github.com/gravitl/netclient/stun"
	"github.com/gravitl/netclient/wireguard"
	"github.com/gravitl/netmaker/logger"
	"github.com/gravitl/netmaker/logic"
	"github.com/gravitl/netmaker/models"
	"golang.org/x/exp/slog"
	"golang.zx2c4.com/wireguard/wgctrl/wgtypes"
)

const (
	lastNodeUpdate   = "lnu"
	lastDNSUpdate    = "ldu"
	lastALLDNSUpdate = "ladu"
	// MQ_TIMEOUT - timeout for MQ
	MQ_TIMEOUT = 30
)

var (
	Mqclient     mqtt.Client
	messageCache = new(sync.Map)
)

type cachedMessage struct {
	Message  string
	LastSeen time.Time
}

// Daemon runs netclient daemon
func Daemon() {
	slog.Info("starting netclient daemon", "version", config.Version)
	daemon.RemoveAllLockFiles()
	go deleteAllDNS()
	if err := ncutils.SavePID(); err != nil {
		slog.Error("unable to save PID on daemon startup", "error", err)
		os.Exit(1)
	}
	if err := local.SetIPForwarding(); err != nil {
		slog.Warn("unable to set IPForwarding", "error", err)
	}
	wg := sync.WaitGroup{}
	quit := make(chan os.Signal, 1)
	reset := make(chan os.Signal, 1)
	signal.Notify(quit, syscall.SIGTERM, os.Interrupt)
	signal.Notify(reset, syscall.SIGHUP)
	// initialize firewall manager
	var err error
	config.FwClose, err = firewall.Init()
	if err != nil {
		logger.Log(0, "failed to intialize firewall: ", err.Error())
	}
	cancel := startGoRoutines(&wg)

	for {
		select {
		case <-quit:
			slog.Info("shutting down netclient daemon")
			//check if it needs to restore the default gateway
			checkAndRestoreDefaultGateway()
			closeRoutines([]context.CancelFunc{
				cancel,
			}, &wg)
			config.FwClose()
			slog.Info("shutdown complete")
			return
		case <-reset:
			slog.Info("received reset")
			//check if it needs to restore the default gateway
			checkAndRestoreDefaultGateway()
			closeRoutines([]context.CancelFunc{
				cancel,
			}, &wg)
			slog.Info("resetting daemon")
			cancel = startGoRoutines(&wg)
		}
	}
}

// checkAndRestoreDefaultGateway -check if it needs to restore the default gateway
func checkAndRestoreDefaultGateway() {
	if config.Netclient().CurrGwNmIP == nil {
		return
	}
	//get the current default gateway
	ip, err := wireguard.GetDefaultGatewayIp()
	if err != nil {
		slog.Error("error loading current default gateway", "error", err.Error())
		return
	}
	//restore the default gateway when the current default gateway is not the same as the one in config
	if !config.Netclient().OriginalDefaultGatewayIp.Equal(ip) {
		err = wireguard.RestoreInternetGw()
		if err != nil {
			slog.Error("error restoring default gateway", "error", err.Error())
			return
		}
	}
}

func closeRoutines(closers []context.CancelFunc, wg *sync.WaitGroup) {
	for i := range closers {
		closers[i]()
	}
	if Mqclient != nil {
		Mqclient.Disconnect(250)
	}
	wg.Wait()
	// clear cache
	cache.EndpointCache = sync.Map{}
	cache.SkipEndpointCache = sync.Map{}
	cache.EgressRouteCache = sync.Map{}
	signalThrottleCache = sync.Map{}
	slog.Info("closing netmaker interface")
	iface := wireguard.GetInterface()
	iface.Close()
}

// startGoRoutines starts the daemon goroutines
func startGoRoutines(wg *sync.WaitGroup) context.CancelFunc {
	ctx, cancel := context.WithCancel(context.Background())
	if _, err := config.ReadNetclientConfig(); err != nil {
		slog.Warn("error reading netclient config file", "error", err)
	}
	config.UpdateNetclient(*config.Netclient())
	ncutils.SetInterfaceName(config.Netclient().Interface)
	if err := config.ReadServerConf(); err != nil {
		slog.Warn("error reading server map from disk", "error", err)
	}
	updateConfig := false
	_, config.WgPublicListenPort, config.HostNatType = holePunchWgPort()
	slog.Info("wireguard public listen port: ", "port", config.WgPublicListenPort)

	if !config.Netclient().IsStaticPort {
		if freeport, err := ncutils.GetFreePort(config.Netclient().ListenPort); err != nil {
			slog.Warn("no free ports available for use by netclient", "error", err.Error())
		} else if freeport != config.Netclient().ListenPort {
			slog.Info("port has changed", "old port", config.Netclient().ListenPort, "new port", freeport)
			config.Netclient().ListenPort = freeport
			updateConfig = true
		}

		if config.Netclient().WgPublicListenPort == 0 {
			config.Netclient().WgPublicListenPort = config.WgPublicListenPort
			updateConfig = true
		}

	} else {
		config.Netclient().WgPublicListenPort = config.Netclient().ListenPort
		updateConfig = true
	}

	if !config.Netclient().IsStatic {
		var err error
		// IPV4
		config.HostPublicIP, err = GetPublicIP(4)
		if err == nil && config.HostPublicIP != nil && !config.HostPublicIP.IsUnspecified() {
			config.Netclient().EndpointIP = config.HostPublicIP
			updateConfig = true
		} else {
			slog.Warn("GetPublicIPv4 error:", "error", err.Error())
			config.Netclient().EndpointIP = nil
			updateConfig = true
		}
		if config.Netclient().NatType == "" {
			config.Netclient().NatType = config.HostNatType
			updateConfig = true
		}
<<<<<<< HEAD
		// IPV6
		config.HostPublicIP6, err = GetPublicIP(6)
		if err == nil && config.HostPublicIP6 != nil && !config.HostPublicIP6.IsUnspecified() {
			config.Netclient().EndpointIPv6 = config.HostPublicIP6
			updateConfig = true
=======

		ipv6, err := GetPublicIP(6)
		if err != nil {
			slog.Warn("GetPublicIPv6 error: ", "error", err.Error())
>>>>>>> 1fbe0ff7
		} else {
			slog.Warn("GetPublicIPv6 Warn: ", "Warn", err)
			config.Netclient().EndpointIPv6 = nil
			updateConfig = true
		}
	}

	config.SetServerCtx()

	originalDefaultGwIP, err := wireguard.GetDefaultGatewayIp()
	if err == nil && originalDefaultGwIP != nil && (config.Netclient().CurrGwNmIP == nil || !config.Netclient().CurrGwNmIP.Equal(originalDefaultGwIP)) {
		config.Netclient().OriginalDefaultGatewayIp = originalDefaultGwIP
		updateConfig = true
	}

	if updateConfig {
		if err := config.WriteNetclientConfig(); err != nil {
			slog.Error("error writing endpoint/port netclient config file", "error", err)
		}
	}
	slog.Info("configuring netmaker wireguard interface")
	pullresp, _, _, pullErr := Pull(false)
	if pullErr != nil {
		slog.Error("fail to pull config from server", "error", pullErr.Error())
	}
	nc := wireguard.NewNCIface(config.Netclient(), config.GetNodes())
	if err := nc.Create(); err != nil {
		slog.Error("error creating netclient interface", "error", err)
	}
	if err := nc.Configure(); err != nil {
		slog.Error("error configuring netclient interface", "error", err)
	}
	wireguard.SetPeers(true)
	if len(pullresp.EgressRoutes) > 0 {
		wireguard.SetEgressRoutes(pullresp.EgressRoutes)
	} else {
		wireguard.RemoveEgressRoutes()
	}
	if pullErr == nil && pullresp.EndpointDetection {
		go handleEndpointDetection(pullresp.Peers, pullresp.HostNetworkInfo)
	} else {
		cache.EndpointCache = sync.Map{}
		cache.SkipEndpointCache = sync.Map{}
	}
	server := config.GetServer(config.CurrServer)
	if server == nil {
		return cancel
	}
	logger.Log(1, "started daemon for server ", server.Name)
	// set original default gw info

	// check if default gw needs to be set
	if pullErr == nil {
		gwIP, err := wireguard.GetDefaultGatewayIp()
		if err == nil {
			if pullresp.ChangeDefaultGw && !pullresp.DefaultGwIp.Equal(gwIP) {
				err = wireguard.SetInternetGw(pullresp.DefaultGwIp)
				if err != nil {
					slog.Error("failed to set inet gw", "error", err)
				}
			}
		}
	}

	wg.Add(1)
	go messageQueue(ctx, wg, server)
	wg.Add(1)
	go Checkin(ctx, wg)
	wg.Add(1)
	go networking.StartIfaceDetection(ctx, wg, config.Netclient().ListenPort)
	if server.IsPro {
		wg.Add(1)
		go watchPeerConnections(ctx, wg)
	}
	wg.Add(1)
	go mqFallback(ctx, wg)

	return cancel
}

// sets up Message Queue and subsribes/publishes updates to/from server
// the client should subscribe to ALL nodes that exist on server locally
func messageQueue(ctx context.Context, wg *sync.WaitGroup, server *config.Server) {
	defer wg.Done()
	slog.Info("netclient message queue started for server:", "server", server.Name)
	err := setupMQTT(server)
	if err != nil {
		slog.Error("unable to connect to broker", "server", server.Broker, "error", err)
		return
	}
	defer func() {
		if Mqclient != nil {
			Mqclient.Disconnect(250)
		}
	}()
	<-ctx.Done()
	slog.Info("shutting down message queue", "server", server.Name)
}

// setupMQTT creates a connection to broker
func setupMQTT(server *config.Server) error {
	opts := mqtt.NewClientOptions()
	opts.AddBroker(server.Broker)
	if server.BrokerType == "emqx" {
		opts.SetUsername(config.Netclient().ID.String())
		opts.SetPassword(config.Netclient().HostPass)
	} else {
		opts.SetUsername(server.MQUserName)
		opts.SetPassword(server.MQPassword)
	}
	opts.SetClientID(logic.RandomString(23))
	opts.SetAutoReconnect(true)
	opts.SetConnectRetry(true)
	opts.SetConnectRetryInterval(time.Second << 2)
	opts.SetKeepAlive(time.Second * 10)
	opts.SetWriteTimeout(time.Minute)
	opts.SetCleanSession(true)
	opts.SetOnConnectHandler(func(client mqtt.Client) {
		slog.Info("mqtt connect handler")
		nodes := config.GetNodes()
		for _, node := range nodes {
			node := node
			setSubscriptions(client, &node)
		}
		setHostSubscription(client, server.Name)
		checkin()
	})
	opts.SetOrderMatters(false)
	opts.SetResumeSubs(true)
	opts.SetConnectionLostHandler(func(c mqtt.Client, e error) {
		slog.Warn("detected broker connection lost for", "server", server.Broker)
	})
	Mqclient = mqtt.NewClient(opts)
	var connecterr error
	for count := 0; count < 3; count++ {
		connecterr = nil
		if token := Mqclient.Connect(); !token.WaitTimeout(30*time.Second) || token.Error() != nil {
			logger.Log(0, "unable to connect to broker, retrying ...")
			if token.Error() == nil {
				connecterr = errors.New("connect timeout")
			} else {
				connecterr = token.Error()
			}
		}
	}
	if connecterr != nil {
		slog.Error("unable to connect to broker", "server", server.Broker, "error", connecterr)
		return connecterr
	}
	if err := PublishHostUpdate(server.Name, models.Acknowledgement); err != nil {
		slog.Error("failed to send initial ACK to server", "server", server.Name, "error", err)
	} else {
		slog.Info("successfully requested ACK on server", "server", server.Name)
	}
	return nil
}

// func setMQTTSingenton creates a connection to broker for single use (ie to publish a message)
// only to be called from cli (eg. connect/disconnect, join, leave) and not from daemon ---
func setupMQTTSingleton(server *config.Server, publishOnly bool) error {
	opts := mqtt.NewClientOptions()
	opts.AddBroker(server.Broker)
	if server.BrokerType == "emqx" {
		opts.SetUsername(config.Netclient().ID.String())
		opts.SetPassword(config.Netclient().HostPass)
	} else {
		opts.SetUsername(server.MQUserName)
		opts.SetPassword(server.MQPassword)
	}
	opts.SetClientID(logic.RandomString(9))
	opts.SetAutoReconnect(true)
	opts.SetConnectRetry(true)
	opts.SetConnectRetryInterval(time.Second * 4)
	opts.SetKeepAlive(time.Second * 30)
	opts.SetWriteTimeout(time.Minute)
	opts.SetCleanSession(true)
	opts.SetOnConnectHandler(func(client mqtt.Client) {
		if !publishOnly {
			slog.Info("mqtt connect handler")
			nodes := config.GetNodes()
			for _, node := range nodes {
				node := node
				setSubscriptions(client, &node)
			}
			setHostSubscription(client, server.Name)
		}
		slog.Info("successfully connected to", "server", server.Broker)
	})
	opts.SetOrderMatters(true)
	opts.SetResumeSubs(true)
	opts.SetConnectionLostHandler(func(c mqtt.Client, e error) {
		slog.Warn("detected broker connection lost for", "server", server.Broker)
	})
	Mqclient = mqtt.NewClient(opts)

	var connecterr error
	if token := Mqclient.Connect(); !token.WaitTimeout(5*time.Second) || token.Error() != nil {
		if token.Error() == nil {
			connecterr = errors.New("connect timeout")
		} else {
			connecterr = token.Error()
		}
		slog.Error("unable to connect to broker", "server", server.Broker, "error", connecterr)
	}
	return connecterr
}

// setHostSubscription sets MQ client subscriptions for host
// should be called for each server host is registered on.
func setHostSubscription(client mqtt.Client, server string) {
	hostID := config.Netclient().ID
	slog.Info("subscribing to host updates for", "host", hostID, "server", server)
	if token := client.Subscribe(fmt.Sprintf("peers/host/%s/%s", hostID.String(), server), 0, mqtt.MessageHandler(HostPeerUpdate)); token.Wait() && token.Error() != nil {
		slog.Error("unable to subscribe to host peer updates", "host", hostID, "server", server, "error", token.Error())
		return
	}
	slog.Info("subscribing to host updates for", "host", hostID, "server", server)
	if token := client.Subscribe(fmt.Sprintf("host/update/%s/%s", hostID.String(), server), 0, mqtt.MessageHandler(HostUpdate)); token.Wait() && token.Error() != nil {
		slog.Error("unable to subscribe to host updates", "host", hostID, "server", server, "error", token.Error())
		return
	}

}

// setSubcriptions sets MQ client subscriptions for a specific node config
// should be called for each node belonging to a given server
func setSubscriptions(client mqtt.Client, node *config.Node) {
	if token := client.Subscribe(fmt.Sprintf("node/update/%s/%s", node.Network, node.ID), 0, mqtt.MessageHandler(NodeUpdate)); token.WaitTimeout(MQ_TIMEOUT*time.Second) && token.Error() != nil {
		if token.Error() == nil {
			slog.Error("unable to subscribe to updates for node ", "node", node.ID, "error", "connection timeout")
		} else {
			slog.Error("unable to subscribe to updates for node ", "node", node.ID, "error", token.Error())
		}
		return
	}
	slog.Info("subscribed to updates for node", "node", node.ID, "network", node.Network)
}

// should only ever use node client configs
func decryptMsg(serverName string, msg []byte) ([]byte, error) {
	if len(msg) <= 24 { // make sure message is of appropriate length
		return nil, fmt.Errorf("received invalid message from broker %v", msg)
	}
	host := config.Netclient()
	// setup the keys
	diskKey, err := ncutils.ConvertBytesToKey(host.TrafficKeyPrivate)
	if err != nil {
		return nil, err
	}

	server := config.GetServer(serverName)
	if server == nil {
		return nil, errors.New("nil server for " + serverName)
	}
	serverPubKey, err := ncutils.ConvertBytesToKey(server.TrafficKey)
	if err != nil {
		return nil, err
	}
	return DeChunk(msg, serverPubKey, diskKey)
}

func read(network, which string) string {
	val, isok := messageCache.Load(fmt.Sprintf("%s%s", network, which))
	if isok {
		var readMessage = val.(cachedMessage) // fetch current cached message
		if readMessage.LastSeen.IsZero() {
			return ""
		}
		if time.Now().After(readMessage.LastSeen.Add(time.Hour * 24)) { // check if message has been there over a minute
			messageCache.Delete(fmt.Sprintf("%s%s", network, which)) // remove old message if expired
			return ""
		}
		return readMessage.Message // return current message if not expired
	}
	return ""
}

func insert(network, which, cache string) {
	var newMessage = cachedMessage{
		Message:  cache,
		LastSeen: time.Now(),
	}
	messageCache.Store(fmt.Sprintf("%s%s", network, which), newMessage)
}

// on a delete usually, pass in the nodecfg to unsubscribe client broker communications
// for the node in nodeCfg
func unsubscribeNode(client mqtt.Client, node *config.Node) {
	var ok = true
	if token := client.Unsubscribe(fmt.Sprintf("node/update/%s/%s", node.Network, node.ID)); token.WaitTimeout(MQ_TIMEOUT*time.Second) && token.Error() != nil {
		if token.Error() == nil {
			slog.Error("unable to unsubscribe from updates for node ", "node", node.ID, "error", "connection timeout")
		} else {
			slog.Error("unable to unsubscribe from updates for node ", "node", node.ID, "error", token.Error())
		}
		ok = false
	} // peer updates belong to host now

	if ok {
		slog.Info("unsubscribed from updates for node", "node", node.ID, "network", node.Network)
	}
}

// unsubscribe client broker communications for host topics
func unsubscribeHost(client mqtt.Client, server string) {
	hostID := config.Netclient().ID
	slog.Info("removing subscription for host peer updates", "host", hostID, "server", server)
	if token := client.Unsubscribe(fmt.Sprintf("peers/host/%s/%s", hostID.String(), server)); token.WaitTimeout(MQ_TIMEOUT*time.Second) && token.Error() != nil {
		slog.Error("unable to unsubscribe from host peer updates", "host", hostID, "server", server, "error", token.Error())
		return
	}
	slog.Info("removing subscription for host updates", "host", hostID, "server", server)
	if token := client.Unsubscribe(fmt.Sprintf("host/update/%s/%s", hostID.String(), server)); token.WaitTimeout(MQ_TIMEOUT*time.Second) && token.Error() != nil {
		slog.Error("unable to unsubscribe from host updates", "host", hostID, "server", server, "error", token.Error)
		return
	}
}

// UpdateKeys -- updates private key and returns new publickey
func UpdateKeys() error {
	var err error
	slog.Info("received message to update wireguard keys")
	host := config.Netclient()
	host.PrivateKey, err = wgtypes.GeneratePrivateKey()
	if err != nil {
		slog.Error("error generating privatekey ", "error", err)
		return err
	}
	host.PublicKey = host.PrivateKey.PublicKey()
	if err := config.WriteNetclientConfig(); err != nil {
		slog.Error("error saving netclient config:", "error", err)
	}
	PublishHostUpdate(config.CurrServer, models.UpdateHost)
	daemon.Restart()
	return nil
}

func holePunchWgPort() (pubIP net.IP, pubPort int, natType string) {

	portToStun := config.Netclient().ListenPort
	pubIP, pubPort, natType = stun.HolePunch(portToStun)
	if pubIP == nil { // if stun has failed fallback to ip service to get publicIP
		publicIP, err := GetPublicIP(0)
		if err != nil {
			slog.Error("failed to get publicIP", "error", err)
			return
		}
		pubIP = publicIP
		pubPort = portToStun
	}
	if ipv4 := pubIP.To4(); ipv4 == nil {
		pubIP = nil
	}
	return
}

func GetPublicIP(proto uint) (net.IP, error) {
	// Create the default consensus,
	// using the default configuration and no logger.
	consensus := externalip.NewConsensus(&externalip.ConsensusConfig{
		Timeout: time.Second * 10,
	}, nil)
	consensus.AddVoter(externalip.NewHTTPSource("https://icanhazip.com/"), 3)
	consensus.AddVoter(externalip.NewHTTPSource("https://ifconfig.me/ip"), 3)
	consensus.AddVoter(externalip.NewHTTPSource("https://myexternalip.com/raw"), 3)
	// By default Ipv4 or Ipv6 is returned,
	// use the function below to limit yourself to IPv4,
	// or pass in `6` instead to limit yourself to IPv6.
	consensus.UseIPProtocol(proto)
	// Get your IP,
	return consensus.ExternalIP()
}<|MERGE_RESOLUTION|>--- conflicted
+++ resolved
@@ -186,18 +186,11 @@
 			config.Netclient().NatType = config.HostNatType
 			updateConfig = true
 		}
-<<<<<<< HEAD
 		// IPV6
 		config.HostPublicIP6, err = GetPublicIP(6)
 		if err == nil && config.HostPublicIP6 != nil && !config.HostPublicIP6.IsUnspecified() {
 			config.Netclient().EndpointIPv6 = config.HostPublicIP6
 			updateConfig = true
-=======
-
-		ipv6, err := GetPublicIP(6)
-		if err != nil {
-			slog.Warn("GetPublicIPv6 error: ", "error", err.Error())
->>>>>>> 1fbe0ff7
 		} else {
 			slog.Warn("GetPublicIPv6 Warn: ", "Warn", err)
 			config.Netclient().EndpointIPv6 = nil
