--- conflicted
+++ resolved
@@ -89,12 +89,8 @@
 				cancel,
 				stopProxy,
 			}, &wg)
-<<<<<<< HEAD
 			httpCancel()
 			httpWg.Wait()
-=======
-			cleanUpRoutes()
->>>>>>> b473c270
 			logger.Log(0, "shutdown complete")
 			return
 		case <-reset:
