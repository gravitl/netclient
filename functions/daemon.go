--- conflicted
+++ resolved
@@ -184,18 +184,11 @@
 			config.Netclient().NatType = config.HostNatType
 			updateConfig = true
 		}
-<<<<<<< HEAD
 		// IPV6
 		config.HostPublicIP6, _, _ = holePunchWgPort(6, config.Netclient().ListenPort)
 		if config.HostPublicIP6 != nil && !config.HostPublicIP6.IsUnspecified() {
 			config.Netclient().EndpointIPv6 = config.HostPublicIP6
 			updateConfig = true
-=======
-
-		ipv6, err := ncutils.GetPublicIPv6()
-		if err != nil {
-			slog.Warn("GetPublicIPv6 error: ", "error", err.Error())
->>>>>>> 99d8184a
 		} else {
 			slog.Warn("GetPublicIPv6 Warn: ", "Warn", "no ipv6 found")
 			config.Netclient().EndpointIPv6 = nil
