package functions

import (
	"context"
	"errors"
	"fmt"
	"net"
	"os"
	"os/signal"
	"sync"
	"syscall"
	"time"

	mqtt "github.com/eclipse/paho.mqtt.golang"
	"github.com/gravitl/netclient/config"
	"github.com/gravitl/netclient/daemon"
	"github.com/gravitl/netclient/local"
	"github.com/gravitl/netclient/ncutils"
	"github.com/gravitl/netclient/networking"
	"github.com/gravitl/netclient/nmproxy"
	proxy_cfg "github.com/gravitl/netclient/nmproxy/config"
	ncmodels "github.com/gravitl/netclient/nmproxy/models"
	"github.com/gravitl/netclient/nmproxy/stun"
	"github.com/gravitl/netclient/routes"
	"github.com/gravitl/netclient/wireguard"
	"github.com/gravitl/netmaker/models"
	"github.com/gravitl/netmaker/mq"
	"golang.org/x/exp/slog"
	"golang.zx2c4.com/wireguard/wgctrl/wgtypes"
)

const (
	lastNodeUpdate   = "lnu"
	lastDNSUpdate    = "ldu"
	lastALLDNSUpdate = "ladu"
)

var (
	Mqclient         mqtt.Client
	messageCache     = new(sync.Map)
	ProxyManagerChan = make(chan *models.HostPeerUpdate, 50)
	hostNatInfo      *ncmodels.HostInfo
)

type cachedMessage struct {
	Message  string
	LastSeen time.Time
}

func startProxy(wg *sync.WaitGroup) context.CancelFunc {
	ctx, cancel := context.WithCancel(context.Background())
	wg.Add(1)
	go nmproxy.Start(ctx, wg, ProxyManagerChan, hostNatInfo)
	return cancel
}

// Daemon runs netclient daemon
func Daemon() {
	slog.Info("starting netclient daemon", "version", config.Version)
	if err := ncutils.SavePID(); err != nil {
		slog.Error("unable to save PID on daemon startup", "error", err)
		os.Exit(1)
	}
	if err := local.SetIPForwarding(); err != nil {
		slog.Warn("unable to set IPForwarding", "error", err)
	}
	wg := sync.WaitGroup{}
	quit := make(chan os.Signal, 1)
	reset := make(chan os.Signal, 1)
	signal.Notify(quit, syscall.SIGTERM, os.Interrupt)
	signal.Notify(reset, syscall.SIGHUP)

	cancel := startGoRoutines(&wg)
	stopProxy := startProxy(&wg)
	//start httpserver on its own -- doesn't need to restart on reset
	httpctx, httpCancel := context.WithCancel(context.Background())
	httpWg := sync.WaitGroup{}
	httpWg.Add(1)
	go HttpServer(httpctx, &httpWg)
	for {
		select {
		case <-quit:
			slog.Info("shutting down netclient daemon")
			closeRoutines([]context.CancelFunc{
				cancel,
				stopProxy,
			}, &wg)
			httpCancel()
			httpWg.Wait()
			slog.Info("shutdown complete")
			return
		case <-reset:
			slog.Info("received reset")
			closeRoutines([]context.CancelFunc{
				cancel,
				stopProxy,
			}, &wg)
			slog.Info("resetting daemon")
			cleanUpRoutes()
			cancel = startGoRoutines(&wg)
			if !proxy_cfg.GetCfg().ProxyStatus {
				stopProxy = startProxy(&wg)
			}
		}
	}
}

func closeRoutines(closers []context.CancelFunc, wg *sync.WaitGroup) {
	for i := range closers {
		closers[i]()
	}
	if Mqclient != nil {
		Mqclient.Disconnect(250)
	}
	wg.Wait()
	slog.Info("closing netmaker interface")
	iface := wireguard.GetInterface()
	iface.Close()
}

// startGoRoutines starts the daemon goroutines
func startGoRoutines(wg *sync.WaitGroup) context.CancelFunc {
	ctx, cancel := context.WithCancel(context.Background())
	if _, err := config.ReadNetclientConfig(); err != nil {
		slog.Error("error reading neclient config file", "error", err)
	}
	config.UpdateNetclient(*config.Netclient())
<<<<<<< HEAD

=======
	if err := config.ReadNodeConfig(); err != nil {
		slog.Warn("error reading node map from disk", "error", err)
	}
>>>>>>> b3c7226b
	if err := config.ReadServerConf(); err != nil {
		slog.Warn("error reading server map from disk", "error", err)
	}
<<<<<<< HEAD
	if err := config.ReadNodeConfig(); err != nil {
		logger.Log(0, "error reading node map from disk", err.Error())
	}
	config.SetServerCtx()
	config.WgPublicListenPort = holePunchWgPort()
	logger.Log(0, fmt.Sprint("wireguard public listen port: ", config.WgPublicListenPort))
	setNatInfo()
	logger.Log(3, "configuring netmaker wireguard interface")

=======
	config.HostPublicIP, config.WgPublicListenPort = holePunchWgPort()
	slog.Info("wireguard public listen port: ", "port", config.WgPublicListenPort)
	setNatInfo()
	slog.Info("configuring netmaker wireguard interface")
	nc := wireguard.NewNCIface(config.Netclient(), config.GetNodes())
	nc.Create()
	nc.Configure()
>>>>>>> b3c7226b
	if len(config.Servers) == 0 {
		ProxyManagerChan <- &models.HostPeerUpdate{
			ProxyUpdate: models.ProxyManagerPayload{
				Action: models.ProxyDeleteAllPeers,
			},
		}
	}
<<<<<<< HEAD

	Pull(false)
	nc := wireguard.NewNCIface(config.Netclient(), config.GetNodes())
	nc.Create()
	nc.Configure()
	wireguard.SetPeers(true)
	server := config.GetServer(config.CurrServer)
	if server == nil {
		return cancel
=======
	for _, server := range config.Servers {
		slog.Info("started daemon for server ", "server", server.Name)
		server := server
		networking.StoreServerAddresses(&server)
		err := routes.SetNetmakerServerRoutes(config.Netclient().DefaultInterface, &server)
		if err != nil {
			slog.Warn("failed to set route(s) ", "server", server.Name, "error", err.Error())
		}
		wg.Add(1)
		go messageQueue(ctx, wg, &server)
>>>>>>> b3c7226b
	}
	logger.Log(1, "started daemon for server ", server.Name)
	networking.StoreServerAddresses(server)
	err := routes.SetNetmakerServerRoutes(config.Netclient().DefaultInterface, server)
	if err != nil {
		logger.Log(2, "failed to set route(s) for", server.Name, err.Error())
	}
	wg.Add(1)
	go messageQueue(ctx, wg, server)
	if err := routes.SetNetmakerPeerEndpointRoutes(config.Netclient().DefaultInterface); err != nil {
		slog.Warn("failed to set initial peer routes", "error", err.Error())
	}
	wg.Add(1)
	go Checkin(ctx, wg)
	wg.Add(1)
	go networking.StartIfaceDetection(ctx, wg, config.Netclient().ProxyListenPort)
	return cancel
}

// sets up Message Queue and subsribes/publishes updates to/from server
// the client should subscribe to ALL nodes that exist on server locally
func messageQueue(ctx context.Context, wg *sync.WaitGroup, server *config.Server) {
	defer wg.Done()
	slog.Info("netclient message queue started for server:", "server", server.Name)
	err := setupMQTT(server)
	if err != nil {
		slog.Error("unable to connect to broker", "server", server.Broker, "error", err)
		return
	}
	defer func() {
		if Mqclient != nil {
			Mqclient.Disconnect(250)
		}
	}()
	<-ctx.Done()
	slog.Info("shutting down message queue", "server", server.Name)
}

// setupMQTT creates a connection to broker
func setupMQTT(server *config.Server) error {
	opts := mqtt.NewClientOptions()
	opts.AddBroker(server.Broker)
	opts.SetUsername(server.MQUserName)
	opts.SetPassword(server.MQPassword)
	//opts.SetClientID(ncutils.MakeRandomString(23))
	opts.SetClientID(server.MQID.String())
	opts.SetAutoReconnect(true)
	opts.SetConnectRetry(true)
	opts.SetConnectRetryInterval(time.Second << 2)
	opts.SetKeepAlive(time.Second * 10)
	opts.SetWriteTimeout(time.Minute)
	opts.SetOnConnectHandler(func(client mqtt.Client) {
		slog.Info("mqtt connect handler")
		nodes := config.GetNodes()
		for _, node := range nodes {
			node := node
			setSubscriptions(client, &node)
		}
		setHostSubscription(client, server.Name)
		checkin()
	})
	opts.SetOrderMatters(true)
	opts.SetResumeSubs(true)
	opts.SetConnectionLostHandler(func(c mqtt.Client, e error) {
		slog.Warn("detected broker connection lost for", "server", server.Broker)
		if ok := resetServerRoutes(); ok {
			slog.Info("detected default gateway change, reset server routes")
			if err := UpdateHostSettings(); err != nil {
				slog.Error("failed to update host settings", "error", err)
				return
			}

			handlePeerInetGateways(
				!config.GW4PeerDetected && !config.GW6PeerDetected,
				config.IsHostInetGateway(), false,
				nil,
			)
		}
	})
	Mqclient = mqtt.NewClient(opts)
	var connecterr error
	for count := 0; count < 3; count++ {
		connecterr = nil
<<<<<<< HEAD
		if token := Mqclient.Connect(); !token.WaitTimeout(30*time.Second) || token.Error() != nil {
			logger.Log(0, "unable to connect to broker, retrying ...")
=======
		if token := mqclient.Connect(); !token.WaitTimeout(30*time.Second) || token.Error() != nil {
			slog.Warn("unable to connect to broker, retrying", "server", server.Broker)
>>>>>>> b3c7226b
			if token.Error() == nil {
				connecterr = errors.New("connect timeout")
			} else {
				connecterr = token.Error()
			}
		}
	}
	if connecterr != nil {
		slog.Error("unable to connect to broker", "server", server.Broker, "error", connecterr)
		return connecterr
	}
	if err := PublishHostUpdate(server.Name, models.Acknowledgement); err != nil {
		slog.Error("failed to send initial ACK to server", "server", server.Name, "error", err)
	} else {
		slog.Info("successfully requested ACK on server", "server", server.Name)
	}
	// send register signal with turn to server
	if server.UseTurn {
		if err := PublishHostUpdate(server.Server, models.RegisterWithTurn); err != nil {
			slog.Error("failed to publish host turn register signal to server", "server", server.Server, "error", err)
		} else {
			slog.Info("published host turn register signal to server", "server", server.Server)
		}
	}

	return nil
}

// func setMQTTSingenton creates a connection to broker for single use (ie to publish a message)
// only to be called from cli (eg. connect/disconnect, join, leave) and not from daemon ---
func setupMQTTSingleton(server *config.Server, publishOnly bool) error {
	opts := mqtt.NewClientOptions()
	opts.AddBroker(server.Broker)
	opts.SetUsername(server.MQUserName)
	opts.SetPassword(server.MQPassword)
	opts.SetClientID(server.MQID.String())
	opts.SetAutoReconnect(true)
	opts.SetConnectRetry(true)
	opts.SetConnectRetryInterval(time.Second << 2)
	opts.SetKeepAlive(time.Minute >> 1)
	opts.SetWriteTimeout(time.Minute)
	opts.SetOnConnectHandler(func(client mqtt.Client) {
		if !publishOnly {
			slog.Info("mqtt connect handler")
			nodes := config.GetNodes()
			for _, node := range nodes {
				node := node
				setSubscriptions(client, &node)
			}
			setHostSubscription(client, server.Name)
		}
		slog.Info("successfully connected to", "server", server.Broker)
	})
	opts.SetOrderMatters(true)
	opts.SetResumeSubs(true)
	opts.SetConnectionLostHandler(func(c mqtt.Client, e error) {
		slog.Warn("detected broker connection lost for", "server", server.Broker)
	})
	Mqclient = mqtt.NewClient(opts)

	var connecterr error
<<<<<<< HEAD
	if token := Mqclient.Connect(); !token.WaitTimeout(30*time.Second) || token.Error() != nil {
		logger.Log(0, "unable to connect to broker,", server.Broker+",", "retrying...")
=======
	if token := mqclient.Connect(); !token.WaitTimeout(30*time.Second) || token.Error() != nil {
		slog.Warn("unable to connect to broker, retrying", "server", server.Broker)
>>>>>>> b3c7226b
		if token.Error() == nil {
			connecterr = errors.New("connect timeout")
		} else {
			connecterr = token.Error()
		}
	}
	return connecterr
}

// setHostSubscription sets MQ client subscriptions for host
// should be called for each server host is registered on.
func setHostSubscription(client mqtt.Client, server string) {
	hostID := config.Netclient().ID
	slog.Info("subscribing to host updates for", "host", hostID, "server", server)
	if token := client.Subscribe(fmt.Sprintf("peers/host/%s/%s", hostID.String(), server), 0, mqtt.MessageHandler(HostPeerUpdate)); token.Wait() && token.Error() != nil {
		slog.Error("unable to subscribe to host peer updates", "host", hostID, "server", server, "error", token.Error)
		return
	}
	slog.Info("subscribing to host updates for", "host", hostID, "server", server)
	if token := client.Subscribe(fmt.Sprintf("host/update/%s/%s", hostID.String(), server), 0, mqtt.MessageHandler(HostUpdate)); token.Wait() && token.Error() != nil {
		slog.Error("unable to subscribe to host updates", "host", hostID, "server", server, "error", token.Error)
		return
	}
	slog.Info("subscribing to dns updates for", "host", hostID, "server", server)
	if token := client.Subscribe(fmt.Sprintf("dns/update/%s/%s", hostID.String(), server), 0, mqtt.MessageHandler(dnsUpdate)); token.Wait() && token.Error() != nil {
		slog.Error("unable to subscribe to dns updates", "host", hostID, "server", server, "error", token.Error)
		return
	}
	slog.Info("subscribing to all dns updates for", "host", hostID, "server", server)
	if token := client.Subscribe(fmt.Sprintf("dns/all/%s/%s", hostID.String(), server), 0, mqtt.MessageHandler(dnsAll)); token.Wait() && token.Error() != nil {
		slog.Error("unable to subscribe to all dns updates", "host", hostID, "server", server, "error", token.Error)
		return
	}
}

// setSubcriptions sets MQ client subscriptions for a specific node config
// should be called for each node belonging to a given server
func setSubscriptions(client mqtt.Client, node *config.Node) {
	if token := client.Subscribe(fmt.Sprintf("node/update/%s/%s", node.Network, node.ID), 0, mqtt.MessageHandler(NodeUpdate)); token.WaitTimeout(mq.MQ_TIMEOUT*time.Second) && token.Error() != nil {
		if token.Error() == nil {
			slog.Error("unable to subscribe to updates for node ", "node", node.ID, "error", "connection timeout")
		} else {
			slog.Error("unable to subscribe to updates for node ", "node", node.ID, "error", token.Error)
		}
		return
	}
	slog.Info("subscribed to updates for node", "node", node.ID, "network", node.Network)
}

// should only ever use node client configs
func decryptMsg(serverName string, msg []byte) ([]byte, error) {
	if len(msg) <= 24 { // make sure message is of appropriate length
		return nil, fmt.Errorf("received invalid message from broker %v", msg)
	}
	host := config.Netclient()
	// setup the keys
	diskKey, err := ncutils.ConvertBytesToKey(host.TrafficKeyPrivate)
	if err != nil {
		return nil, err
	}

	server := config.GetServer(serverName)
	if server == nil {
		return nil, errors.New("nil server for " + serverName)
	}
	serverPubKey, err := ncutils.ConvertBytesToKey(server.TrafficKey)
	if err != nil {
		return nil, err
	}
	return DeChunk(msg, serverPubKey, diskKey)
}

func read(network, which string) string {
	val, isok := messageCache.Load(fmt.Sprintf("%s%s", network, which))
	if isok {
		var readMessage = val.(cachedMessage) // fetch current cached message
		if readMessage.LastSeen.IsZero() {
			return ""
		}
		if time.Now().After(readMessage.LastSeen.Add(time.Hour * 24)) { // check if message has been there over a minute
			messageCache.Delete(fmt.Sprintf("%s%s", network, which)) // remove old message if expired
			return ""
		}
		return readMessage.Message // return current message if not expired
	}
	return ""
}

func insert(network, which, cache string) {
	var newMessage = cachedMessage{
		Message:  cache,
		LastSeen: time.Now(),
	}
	messageCache.Store(fmt.Sprintf("%s%s", network, which), newMessage)
}

// on a delete usually, pass in the nodecfg to unsubscribe client broker communications
// for the node in nodeCfg
func unsubscribeNode(client mqtt.Client, node *config.Node) {
	var ok = true
	if token := client.Unsubscribe(fmt.Sprintf("node/update/%s/%s", node.Network, node.ID)); token.WaitTimeout(mq.MQ_TIMEOUT*time.Second) && token.Error() != nil {
		if token.Error() == nil {
			slog.Error("unable to unsubscribe from updates for node ", "node", node.ID, "error", "connection timeout")
		} else {
			slog.Error("unable to unsubscribe from updates for node ", "node", node.ID, "error", token.Error)
		}
		ok = false
	} // peer updates belong to host now

	if ok {
		slog.Info("unsubscribed from updates for node", "node", node.ID, "network", node.Network)
	}
}

// unsubscribe client broker communications for host topics
func unsubscribeHost(client mqtt.Client, server string) {
	hostID := config.Netclient().ID
	slog.Info("removing subscription for host peer updates", "host", hostID, "server", server)
	if token := client.Unsubscribe(fmt.Sprintf("peers/host/%s/%s", hostID.String(), server)); token.WaitTimeout(mq.MQ_TIMEOUT*time.Second) && token.Error() != nil {
		slog.Error("unable to unsubscribe from host peer updates", "host", hostID, "server", server, "error", token.Error)
		return
	}
	slog.Info("removing subscription for host updates", "host", hostID, "server", server)
	if token := client.Unsubscribe(fmt.Sprintf("host/update/%s/%s", hostID.String(), server)); token.WaitTimeout(mq.MQ_TIMEOUT*time.Second) && token.Error() != nil {
		slog.Error("unable to unsubscribe from host updates", "host", hostID, "server", server, "error", token.Error)
		return
	}
}

// UpdateKeys -- updates private key and returns new publickey
func UpdateKeys() error {
	var err error
	slog.Info("received message to update wireguard keys")
	host := config.Netclient()
	host.PrivateKey, err = wgtypes.GeneratePrivateKey()
	if err != nil {
		slog.Error("error generating privatekey ", "error", err)
		return err
	}
	host.PublicKey = host.PrivateKey.PublicKey()
	if err := config.WriteNetclientConfig(); err != nil {
		slog.Error("error saving netclient config:", "error", err)
	}
	PublishHostUpdate(config.CurrServer, models.UpdateHost)
	daemon.Restart()
	return nil
}

<<<<<<< HEAD
func holePunchWgPort() (pubPort int) {
=======
// RemoveServer - removes a server from server conf given a specific node
func RemoveServer(node *config.Node) {
	slog.Info("removing server from mq", "server", node.Server)
	delete(ServerSet, node.Server)
}

func holePunchWgPort() (pubIP net.IP, pubPort int) {
>>>>>>> b3c7226b
	for _, server := range config.Servers {
		portToStun := config.Netclient().ListenPort
		pubIP, pubPort = stun.HolePunch(server.StunList, portToStun)
		if pubPort == 0 || pubIP == nil || pubIP.IsUnspecified() {
			continue
		}
		break
	}
	return
}

func setNatInfo() {
	portToStun, err := ncutils.GetFreePort(config.Netclient().ProxyListenPort)
	if err != nil {
		slog.Error("failed to get freeport for proxy: ", "error", err)
		return
	}
	for _, server := range config.Servers {
		server := server
		if hostNatInfo == nil {
			hostNatInfo = stun.GetHostNatInfo(
				server.StunList,
				config.Netclient().EndpointIP.String(),
				portToStun,
			)
		}
	}
}

func cleanUpRoutes() {
	gwAddr := config.GW4Addr
	if gwAddr.IP == nil {
		gwAddr = config.GW6Addr
	}
	if err := routes.CleanUp(config.Netclient().DefaultInterface, &gwAddr); err != nil {
		slog.Error("routes not completely cleaned up", "error", err)
	}
}

func resetServerRoutes() bool {
	if routes.HasGatewayChanged() {
		cleanUpRoutes()
<<<<<<< HEAD
		server := config.GetServer(config.CurrServer)
		if err := routes.SetNetmakerServerRoutes(config.Netclient().DefaultInterface, server); err != nil {
			logger.Log(2, "failed to set route(s) for", server.Name, err.Error())
		}
		if err := routes.SetNetmakerPeerEndpointRoutes(config.Netclient().DefaultInterface); err != nil {
			logger.Log(2, "failed to set route(s) for", server.Name, err.Error())
=======
		for _, server := range config.Servers {
			server := server
			if err := routes.SetNetmakerServerRoutes(config.Netclient().DefaultInterface, &server); err != nil {
				slog.Error("failed to set route(s) for", "server", server.Name, "error", err)
			}
			if err := routes.SetNetmakerPeerEndpointRoutes(config.Netclient().DefaultInterface); err != nil {
				slog.Error("failed to set route(s) for", "server", server.Name, "error", err)
			}
>>>>>>> b3c7226b
		}
		return true
	}
	return false
}<|MERGE_RESOLUTION|>--- conflicted
+++ resolved
@@ -23,6 +23,7 @@
 	"github.com/gravitl/netclient/nmproxy/stun"
 	"github.com/gravitl/netclient/routes"
 	"github.com/gravitl/netclient/wireguard"
+	"github.com/gravitl/netmaker/logger"
 	"github.com/gravitl/netmaker/models"
 	"github.com/gravitl/netmaker/mq"
 	"golang.org/x/exp/slog"
@@ -125,35 +126,14 @@
 		slog.Error("error reading neclient config file", "error", err)
 	}
 	config.UpdateNetclient(*config.Netclient())
-<<<<<<< HEAD
-
-=======
-	if err := config.ReadNodeConfig(); err != nil {
-		slog.Warn("error reading node map from disk", "error", err)
-	}
->>>>>>> b3c7226b
 	if err := config.ReadServerConf(); err != nil {
 		slog.Warn("error reading server map from disk", "error", err)
 	}
-<<<<<<< HEAD
-	if err := config.ReadNodeConfig(); err != nil {
-		logger.Log(0, "error reading node map from disk", err.Error())
-	}
 	config.SetServerCtx()
-	config.WgPublicListenPort = holePunchWgPort()
-	logger.Log(0, fmt.Sprint("wireguard public listen port: ", config.WgPublicListenPort))
-	setNatInfo()
-	logger.Log(3, "configuring netmaker wireguard interface")
-
-=======
 	config.HostPublicIP, config.WgPublicListenPort = holePunchWgPort()
 	slog.Info("wireguard public listen port: ", "port", config.WgPublicListenPort)
 	setNatInfo()
 	slog.Info("configuring netmaker wireguard interface")
-	nc := wireguard.NewNCIface(config.Netclient(), config.GetNodes())
-	nc.Create()
-	nc.Configure()
->>>>>>> b3c7226b
 	if len(config.Servers) == 0 {
 		ProxyManagerChan <- &models.HostPeerUpdate{
 			ProxyUpdate: models.ProxyManagerPayload{
@@ -161,7 +141,6 @@
 			},
 		}
 	}
-<<<<<<< HEAD
 
 	Pull(false)
 	nc := wireguard.NewNCIface(config.Netclient(), config.GetNodes())
@@ -171,18 +150,6 @@
 	server := config.GetServer(config.CurrServer)
 	if server == nil {
 		return cancel
-=======
-	for _, server := range config.Servers {
-		slog.Info("started daemon for server ", "server", server.Name)
-		server := server
-		networking.StoreServerAddresses(&server)
-		err := routes.SetNetmakerServerRoutes(config.Netclient().DefaultInterface, &server)
-		if err != nil {
-			slog.Warn("failed to set route(s) ", "server", server.Name, "error", err.Error())
-		}
-		wg.Add(1)
-		go messageQueue(ctx, wg, &server)
->>>>>>> b3c7226b
 	}
 	logger.Log(1, "started daemon for server ", server.Name)
 	networking.StoreServerAddresses(server)
@@ -266,13 +233,8 @@
 	var connecterr error
 	for count := 0; count < 3; count++ {
 		connecterr = nil
-<<<<<<< HEAD
 		if token := Mqclient.Connect(); !token.WaitTimeout(30*time.Second) || token.Error() != nil {
 			logger.Log(0, "unable to connect to broker, retrying ...")
-=======
-		if token := mqclient.Connect(); !token.WaitTimeout(30*time.Second) || token.Error() != nil {
-			slog.Warn("unable to connect to broker, retrying", "server", server.Broker)
->>>>>>> b3c7226b
 			if token.Error() == nil {
 				connecterr = errors.New("connect timeout")
 			} else {
@@ -334,13 +296,8 @@
 	Mqclient = mqtt.NewClient(opts)
 
 	var connecterr error
-<<<<<<< HEAD
 	if token := Mqclient.Connect(); !token.WaitTimeout(30*time.Second) || token.Error() != nil {
 		logger.Log(0, "unable to connect to broker,", server.Broker+",", "retrying...")
-=======
-	if token := mqclient.Connect(); !token.WaitTimeout(30*time.Second) || token.Error() != nil {
-		slog.Warn("unable to connect to broker, retrying", "server", server.Broker)
->>>>>>> b3c7226b
 		if token.Error() == nil {
 			connecterr = errors.New("connect timeout")
 		} else {
@@ -489,17 +446,7 @@
 	return nil
 }
 
-<<<<<<< HEAD
-func holePunchWgPort() (pubPort int) {
-=======
-// RemoveServer - removes a server from server conf given a specific node
-func RemoveServer(node *config.Node) {
-	slog.Info("removing server from mq", "server", node.Server)
-	delete(ServerSet, node.Server)
-}
-
 func holePunchWgPort() (pubIP net.IP, pubPort int) {
->>>>>>> b3c7226b
 	for _, server := range config.Servers {
 		portToStun := config.Netclient().ListenPort
 		pubIP, pubPort = stun.HolePunch(server.StunList, portToStun)
@@ -542,23 +489,12 @@
 func resetServerRoutes() bool {
 	if routes.HasGatewayChanged() {
 		cleanUpRoutes()
-<<<<<<< HEAD
 		server := config.GetServer(config.CurrServer)
 		if err := routes.SetNetmakerServerRoutes(config.Netclient().DefaultInterface, server); err != nil {
 			logger.Log(2, "failed to set route(s) for", server.Name, err.Error())
 		}
 		if err := routes.SetNetmakerPeerEndpointRoutes(config.Netclient().DefaultInterface); err != nil {
 			logger.Log(2, "failed to set route(s) for", server.Name, err.Error())
-=======
-		for _, server := range config.Servers {
-			server := server
-			if err := routes.SetNetmakerServerRoutes(config.Netclient().DefaultInterface, &server); err != nil {
-				slog.Error("failed to set route(s) for", "server", server.Name, "error", err)
-			}
-			if err := routes.SetNetmakerPeerEndpointRoutes(config.Netclient().DefaultInterface); err != nil {
-				slog.Error("failed to set route(s) for", "server", server.Name, "error", err)
-			}
->>>>>>> b3c7226b
 		}
 		return true
 	}
