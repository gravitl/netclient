package functions

import (
	"context"
	"errors"
	"fmt"
	"net"
	"os"
	"os/signal"
	"sync"
	"syscall"
	"time"

	mqtt "github.com/eclipse/paho.mqtt.golang"
	externalip "github.com/glendc/go-external-ip"
	"github.com/gravitl/netclient/cache"
	"github.com/gravitl/netclient/config"
	"github.com/gravitl/netclient/daemon"
	"github.com/gravitl/netclient/dns"
	"github.com/gravitl/netclient/firewall"
	"github.com/gravitl/netclient/local"
	"github.com/gravitl/netclient/ncutils"
	"github.com/gravitl/netclient/networking"
	"github.com/gravitl/netclient/stun"
	"github.com/gravitl/netclient/wireguard"
	"github.com/gravitl/netmaker/logger"
	"github.com/gravitl/netmaker/logic"
	"github.com/gravitl/netmaker/models"
	"golang.org/x/exp/slog"
	"golang.zx2c4.com/wireguard/wgctrl/wgtypes"
)

const (
	lastNodeUpdate   = "lnu"
	lastDNSUpdate    = "ldu"
	lastALLDNSUpdate = "ladu"
	// MQ_TIMEOUT - timeout for MQ
	MQ_TIMEOUT = 30
)

var (
	Mqclient     mqtt.Client
	messageCache = new(sync.Map)
)

type cachedMessage struct {
	Message  string
	LastSeen time.Time
}

// Daemon runs netclient daemon
func Daemon() {
	slog.Info("starting netclient daemon", "version", config.Version)
	daemon.RemoveAllLockFiles()
	if err := ncutils.SavePID(); err != nil {
		slog.Error("unable to save PID on daemon startup", "error", err)
		os.Exit(1)
	}
	if err := local.SetIPForwarding(); err != nil {
		slog.Warn("unable to set IPForwarding", "error", err)
	}
	wg := sync.WaitGroup{}
	quit := make(chan os.Signal, 1)
	reset := make(chan os.Signal, 1)
	signal.Notify(quit, syscall.SIGTERM, os.Interrupt)
	signal.Notify(reset, syscall.SIGHUP)

	cancel := startGoRoutines(&wg)

	for {
		select {
		case <-quit:
			slog.Info("shutting down netclient daemon")
			dns.GetDNSServerInstance().Stop()
			//check if it needs to restore the default gateway
			checkAndRestoreDefaultGateway()
			closeRoutines([]context.CancelFunc{
				cancel,
			}, &wg)
			config.FwClose()
			slog.Info("shutdown complete")
			return
		case <-reset:
			slog.Info("received reset")
<<<<<<< HEAD
			dns.GetDNSServerInstance().Stop()
=======
			config.FwClose()
>>>>>>> 8ec25b14
			//check if it needs to restore the default gateway
			checkAndRestoreDefaultGateway()
			closeRoutines([]context.CancelFunc{
				cancel,
			}, &wg)
			slog.Info("resetting daemon")
			cancel = startGoRoutines(&wg)
		}
	}
}

// checkAndRestoreDefaultGateway -check if it needs to restore the default gateway
func checkAndRestoreDefaultGateway() {
	if config.Netclient().CurrGwNmIP == nil {
		return
	}
	//get the current default gateway
	ip, err := wireguard.GetDefaultGatewayIp()
	if err != nil {
		slog.Error("error loading current default gateway", "error", err.Error())
		return
	}
	//restore the default gateway when the current default gateway is not the same as the one in config
	if !config.Netclient().OriginalDefaultGatewayIp.Equal(ip) {
		err = wireguard.RestoreInternetGw()
		if err != nil {
			slog.Error("error restoring default gateway", "error", err.Error())
			return
		}
	}
}

func closeRoutines(closers []context.CancelFunc, wg *sync.WaitGroup) {
	for i := range closers {
		closers[i]()
	}
	if Mqclient != nil {
		Mqclient.Disconnect(250)
	}
	wg.Wait()
	// clear cache
	cache.EndpointCache = sync.Map{}
	cache.SkipEndpointCache = sync.Map{}
	cache.EgressRouteCache = sync.Map{}
	signalThrottleCache = sync.Map{}
	slog.Info("closing netmaker interface")
	iface := wireguard.GetInterface()
	iface.Close()
}

// startGoRoutines starts the daemon goroutines
func startGoRoutines(wg *sync.WaitGroup) context.CancelFunc {
	ctx, cancel := context.WithCancel(context.Background())
	if _, err := config.ReadNetclientConfig(); err != nil {
		slog.Warn("error reading netclient config file", "error", err)
	}
	config.UpdateNetclient(*config.Netclient())
	ncutils.SetInterfaceName(config.Netclient().Interface)
	if err := config.ReadServerConf(); err != nil {
		slog.Warn("error reading server map from disk", "error", err)
	}
	// initialize firewall manager
	var err error
	config.FwClose, err = firewall.Init()
	if err != nil {
		logger.Log(0, "failed to intialize firewall: ", err.Error())
	}
	updateConfig := false

	if config.Netclient().Host.OS == "linux" {
		dns.InitDNSConfig()
		updateConfig = true
	}

	if !config.Netclient().IsStaticPort {
		if freeport, err := ncutils.GetFreePort(config.Netclient().ListenPort); err != nil {
			slog.Warn("no free ports available for use by netclient", "error", err.Error())
		} else if freeport != config.Netclient().ListenPort {
			slog.Info("port has changed", "old port", config.Netclient().ListenPort, "new port", freeport)
			config.Netclient().ListenPort = freeport
			updateConfig = true
		}

		if config.Netclient().WgPublicListenPort == 0 {
			config.Netclient().WgPublicListenPort = config.WgPublicListenPort
			updateConfig = true
		}

	} else {
		config.Netclient().WgPublicListenPort = config.Netclient().ListenPort
		updateConfig = true
	}

	if !config.Netclient().IsStatic {
		// IPV4
		config.HostPublicIP, config.WgPublicListenPort, config.HostNatType = holePunchWgPort(4, config.Netclient().ListenPort)
		slog.Info("wireguard public listen port: ", "port", config.WgPublicListenPort)
		if config.HostPublicIP != nil && !config.HostPublicIP.IsUnspecified() {
			config.Netclient().EndpointIP = config.HostPublicIP
			updateConfig = true
		} else {
			slog.Warn("GetPublicIPv4 error:", "Warn", "no ipv4 found")
			config.Netclient().EndpointIP = nil
			updateConfig = true
		}
		if config.Netclient().NatType == "" {
			config.Netclient().NatType = config.HostNatType
			updateConfig = true
		}
		// IPV6
		publicIP6, wgport, natType := holePunchWgPort(6, config.Netclient().ListenPort)
		if publicIP6 != nil && !publicIP6.IsUnspecified() {
			config.Netclient().EndpointIPv6 = publicIP6
			config.HostPublicIP6 = publicIP6
			if config.HostPublicIP == nil {
				config.WgPublicListenPort = wgport
				config.HostNatType = natType
			}
			updateConfig = true
		} else {
			slog.Warn("GetPublicIPv6 Warn: ", "Warn", "no ipv6 found")
			config.Netclient().EndpointIPv6 = nil
			updateConfig = true
		}
	}

	config.SetServerCtx()

	originalDefaultGwIP, err := wireguard.GetDefaultGatewayIp()
	if err == nil && originalDefaultGwIP != nil && (config.Netclient().CurrGwNmIP == nil || !config.Netclient().CurrGwNmIP.Equal(originalDefaultGwIP)) {
		config.Netclient().OriginalDefaultGatewayIp = originalDefaultGwIP
		updateConfig = true
	}

	if updateConfig {
		if err := config.WriteNetclientConfig(); err != nil {
			slog.Warn("error writing endpoint/port netclient config file", "error", err)
		}
	}
	slog.Info("configuring netmaker wireguard interface")
	pullresp, _, _, pullErr := Pull(false)
	if pullErr != nil {
		slog.Error("fail to pull config from server", "error", pullErr.Error())
	}
	nc := wireguard.NewNCIface(config.Netclient(), config.GetNodes())
	if err := nc.Create(); err != nil {
		slog.Error("error creating netclient interface", "error", err)
	}
	if err := nc.Configure(); err != nil {
		slog.Error("error configuring netclient interface", "error", err)
	}
	wireguard.SetPeers(true)
	if len(pullresp.EgressRoutes) > 0 {
		wireguard.SetEgressRoutes(pullresp.EgressRoutes)
	} else {
		wireguard.RemoveEgressRoutes()
	}
	if pullErr == nil && pullresp.EndpointDetection {
		go handleEndpointDetection(pullresp.Peers, pullresp.HostNetworkInfo)
	} else {
		cache.EndpointCache = sync.Map{}
		cache.SkipEndpointCache = sync.Map{}
	}
	server := config.GetServer(config.CurrServer)
	if server == nil {
		return cancel
	}
	logger.Log(1, "started daemon for server ", server.Name)
	// set original default gw info

	// check if default gw needs to be set
	if pullErr == nil {
		gwIP, err := wireguard.GetDefaultGatewayIp()
		if err == nil {
			if pullresp.ChangeDefaultGw && !pullresp.DefaultGwIp.Equal(gwIP) {
				err = wireguard.SetInternetGw(pullresp.DefaultGwIp)
				if err != nil {
					slog.Warn("failed to set inet gw", "error", err)
				}
			}
		}
	}

	wg.Add(1)
	go messageQueue(ctx, wg, server)
	wg.Add(1)
	go Checkin(ctx, wg)
	wg.Add(1)
	go networking.StartIfaceDetection(ctx, wg, config.Netclient().ListenPort, 4)
	wg.Add(1)
	go networking.StartIfaceDetection(ctx, wg, config.Netclient().ListenPort, 6)
	if server.IsPro {
		wg.Add(1)
		go watchPeerConnections(ctx, wg)
	}
	wg.Add(1)
	go mqFallback(ctx, wg)

	if server.ManageDNS {
		if dns.GetDNSServerInstance().AddrStr == "" {
			dns.GetDNSServerInstance().Start()
		}
	} else {
		dns.GetDNSServerInstance().Stop()
	}

	return cancel
}

// sets up Message Queue and subsribes/publishes updates to/from server
// the client should subscribe to ALL nodes that exist on server locally
func messageQueue(ctx context.Context, wg *sync.WaitGroup, server *config.Server) {
	defer wg.Done()
	slog.Info("netclient message queue started for server:", "server", server.Name)
	err := setupMQTT(server)
	if err != nil {
		slog.Error("unable to connect to broker", "server", server.Broker, "error", err)
		return
	}
	defer func() {
		if Mqclient != nil {
			Mqclient.Disconnect(250)
		}
	}()
	<-ctx.Done()
	slog.Info("shutting down message queue", "server", server.Name)
}

// setupMQTT creates a connection to broker
func setupMQTT(server *config.Server) error {
	opts := mqtt.NewClientOptions()
	opts.AddBroker(server.Broker)
	if server.BrokerType == "emqx" {
		opts.SetUsername(config.Netclient().ID.String())
		opts.SetPassword(config.Netclient().HostPass)
	} else {
		opts.SetUsername(server.MQUserName)
		opts.SetPassword(server.MQPassword)
	}
	opts.SetClientID(logic.RandomString(23))
	opts.SetAutoReconnect(true)
	opts.SetConnectRetry(true)
	opts.SetConnectRetryInterval(time.Second << 2)
	opts.SetKeepAlive(time.Second * 10)
	opts.SetWriteTimeout(time.Minute)
	opts.SetCleanSession(true)
	opts.SetOnConnectHandler(func(client mqtt.Client) {
		slog.Info("mqtt connect handler")
		nodes := config.GetNodes()
		for _, node := range nodes {
			node := node
			setSubscriptions(client, &node)
			if server.ManageDNS {
				setDNSSubscriptions(client, &node)
			}
		}
		setHostSubscription(client, server.Name)
		checkin()
	})
	opts.SetOrderMatters(false)
	opts.SetResumeSubs(true)
	opts.SetConnectionLostHandler(func(c mqtt.Client, e error) {
		slog.Warn("detected broker connection lost for", "server", server.Broker)
	})
	Mqclient = mqtt.NewClient(opts)
	var connecterr error
	for count := 0; count < 3; count++ {
		connecterr = nil
		if token := Mqclient.Connect(); !token.WaitTimeout(30*time.Second) || token.Error() != nil {
			logger.Log(0, "unable to connect to broker, retrying ...")
			if token.Error() == nil {
				connecterr = errors.New("connect timeout")
			} else {
				connecterr = token.Error()
			}
		}
	}
	if connecterr != nil {
		slog.Error("unable to connect to broker", "server", server.Broker, "error", connecterr)
		return connecterr
	}
	if err := PublishHostUpdate(server.Name, models.Acknowledgement); err != nil {
		slog.Error("failed to send initial ACK to server", "server", server.Name, "error", err)
	} else {
		slog.Info("successfully requested ACK on server", "server", server.Name)
	}
	return nil
}

// func setMQTTSingenton creates a connection to broker for single use (ie to publish a message)
// only to be called from cli (eg. connect/disconnect, join, leave) and not from daemon ---
func setupMQTTSingleton(server *config.Server, publishOnly bool) error {
	opts := mqtt.NewClientOptions()
	opts.AddBroker(server.Broker)
	if server.BrokerType == "emqx" {
		opts.SetUsername(config.Netclient().ID.String())
		opts.SetPassword(config.Netclient().HostPass)
	} else {
		opts.SetUsername(server.MQUserName)
		opts.SetPassword(server.MQPassword)
	}
	opts.SetClientID(logic.RandomString(9))
	opts.SetAutoReconnect(true)
	opts.SetConnectRetry(true)
	opts.SetConnectRetryInterval(time.Second * 4)
	opts.SetKeepAlive(time.Second * 30)
	opts.SetWriteTimeout(time.Minute)
	opts.SetCleanSession(true)
	opts.SetOnConnectHandler(func(client mqtt.Client) {
		if !publishOnly {
			slog.Info("mqtt connect handler")
			nodes := config.GetNodes()
			for _, node := range nodes {
				node := node
				setSubscriptions(client, &node)
				if server.ManageDNS {
					setDNSSubscriptions(client, &node)
				}
			}
			setHostSubscription(client, server.Name)
		}
		slog.Info("successfully connected to", "server", server.Broker)
	})
	opts.SetOrderMatters(true)
	opts.SetResumeSubs(true)
	opts.SetConnectionLostHandler(func(c mqtt.Client, e error) {
		slog.Warn("detected broker connection lost for", "server", server.Broker)
	})
	Mqclient = mqtt.NewClient(opts)

	var connecterr error
	if token := Mqclient.Connect(); !token.WaitTimeout(5*time.Second) || token.Error() != nil {
		if token.Error() == nil {
			connecterr = errors.New("connect timeout")
		} else {
			connecterr = token.Error()
		}
		slog.Error("unable to connect to broker", "server", server.Broker, "error", connecterr)
	}
	return connecterr
}

// setHostSubscription sets MQ client subscriptions for host
// should be called for each server host is registered on.
func setHostSubscription(client mqtt.Client, server string) {
	hostID := config.Netclient().ID
	slog.Info("subscribing to host updates for", "host", hostID, "server", server)
	if token := client.Subscribe(fmt.Sprintf("peers/host/%s/%s", hostID.String(), server), 0, mqtt.MessageHandler(HostPeerUpdate)); token.Wait() && token.Error() != nil {
		slog.Error("unable to subscribe to host peer updates", "host", hostID, "server", server, "error", token.Error())
		return
	}
	slog.Info("subscribing to host updates for", "host", hostID, "server", server)
	if token := client.Subscribe(fmt.Sprintf("host/update/%s/%s", hostID.String(), server), 0, mqtt.MessageHandler(HostUpdate)); token.Wait() && token.Error() != nil {
		slog.Error("unable to subscribe to host updates", "host", hostID, "server", server, "error", token.Error())
		return
	}

}

// setSubcriptions sets MQ client subscriptions for a specific node config
// should be called for each node belonging to a given server
func setSubscriptions(client mqtt.Client, node *config.Node) {
	if token := client.Subscribe(fmt.Sprintf("node/update/%s/%s", node.Network, node.ID), 0, mqtt.MessageHandler(NodeUpdate)); token.WaitTimeout(MQ_TIMEOUT*time.Second) && token.Error() != nil {
		if token.Error() == nil {
			slog.Error("unable to subscribe to updates for node ", "node", node.ID, "error", "connection timeout")
		} else {
			slog.Error("unable to subscribe to updates for node ", "node", node.ID, "error", token.Error())
		}
		return
	}
	slog.Info("subscribed to updates for node", "node", node.ID, "network", node.Network)
}

// setDNSSubscriptions sets MQ client subscriptions for a specific node config
// should be called for each node belonging to a given server
func setDNSSubscriptions(client mqtt.Client, node *config.Node) {
	if token := client.Subscribe(fmt.Sprintf("host/dns/sync/%s", node.Network), 0, mqtt.MessageHandler(DNSSync)); token.WaitTimeout(MQ_TIMEOUT*time.Second) && token.Error() != nil {
		if token.Error() == nil {
			slog.Error("unable to subscribe to DNS sync for node ", "node", node.ID, "error", "connection timeout")
		} else {
			slog.Error("unable to subscribe to DNS sync for node ", "node", node.ID, "error", token.Error())
		}
		return
	}
	slog.Info("subscribed to DNS sync for node", "node", node.ID, "network", node.Network)
}

// should only ever use node client configs
func decryptMsg(serverName string, msg []byte) ([]byte, error) {
	if len(msg) <= 24 { // make sure message is of appropriate length
		return nil, fmt.Errorf("received invalid message from broker %v", msg)
	}
	host := config.Netclient()
	// setup the keys
	diskKey, err := ncutils.ConvertBytesToKey(host.TrafficKeyPrivate)
	if err != nil {
		return nil, err
	}

	server := config.GetServer(serverName)
	if server == nil {
		return nil, errors.New("nil server for " + serverName)
	}
	serverPubKey, err := ncutils.ConvertBytesToKey(server.TrafficKey)
	if err != nil {
		return nil, err
	}
	return DeChunk(msg, serverPubKey, diskKey)
}

func read(network, which string) string {
	val, isok := messageCache.Load(fmt.Sprintf("%s%s", network, which))
	if isok {
		var readMessage = val.(cachedMessage) // fetch current cached message
		if readMessage.LastSeen.IsZero() {
			return ""
		}
		if time.Now().After(readMessage.LastSeen.Add(time.Hour * 24)) { // check if message has been there over a minute
			messageCache.Delete(fmt.Sprintf("%s%s", network, which)) // remove old message if expired
			return ""
		}
		return readMessage.Message // return current message if not expired
	}
	return ""
}

func insert(network, which, cache string) {
	var newMessage = cachedMessage{
		Message:  cache,
		LastSeen: time.Now(),
	}
	messageCache.Store(fmt.Sprintf("%s%s", network, which), newMessage)
}

// on a delete usually, pass in the nodecfg to unsubscribe client broker communications
// for the node in nodeCfg
func unsubscribeNode(client mqtt.Client, node *config.Node) {
	var ok = true
	if token := client.Unsubscribe(fmt.Sprintf("node/update/%s/%s", node.Network, node.ID)); token.WaitTimeout(MQ_TIMEOUT*time.Second) && token.Error() != nil {
		if token.Error() == nil {
			slog.Error("unable to unsubscribe from updates for node ", "node", node.ID, "error", "connection timeout")
		} else {
			slog.Error("unable to unsubscribe from updates for node ", "node", node.ID, "error", token.Error())
		}
		ok = false
	} // peer updates belong to host now

	if token := client.Unsubscribe(fmt.Sprintf("host/dns/sync/%s", node.Network)); token.WaitTimeout(MQ_TIMEOUT*time.Second) && token.Error() != nil {
		if token.Error() == nil {
			slog.Error("unable to unsubscribe from DNS sync for node ", "node", node.ID, "error", "connection timeout")
		} else {
			slog.Error("unable to unsubscribe from DNS sync for node ", "node", node.ID, "error", token.Error())
		}
		ok = false
	}

	if ok {
		slog.Info("unsubscribed from updates for node", "node", node.ID, "network", node.Network)
	}
}

// unsubscribe client broker communications for host topics
func unsubscribeHost(client mqtt.Client, server string) {
	hostID := config.Netclient().ID
	slog.Info("removing subscription for host peer updates", "host", hostID, "server", server)
	if token := client.Unsubscribe(fmt.Sprintf("peers/host/%s/%s", hostID.String(), server)); token.WaitTimeout(MQ_TIMEOUT*time.Second) && token.Error() != nil {
		slog.Error("unable to unsubscribe from host peer updates", "host", hostID, "server", server, "error", token.Error())
		return
	}
	slog.Info("removing subscription for host updates", "host", hostID, "server", server)
	if token := client.Unsubscribe(fmt.Sprintf("host/update/%s/%s", hostID.String(), server)); token.WaitTimeout(MQ_TIMEOUT*time.Second) && token.Error() != nil {
		slog.Error("unable to unsubscribe from host updates", "host", hostID, "server", server, "error", token.Error)
		return
	}
}

// UpdateKeys -- updates private key and returns new publickey
func UpdateKeys() error {
	var err error
	slog.Info("received message to update wireguard keys")
	host := config.Netclient()
	host.PrivateKey, err = wgtypes.GeneratePrivateKey()
	if err != nil {
		slog.Error("error generating privatekey ", "error", err)
		return err
	}
	host.PublicKey = host.PrivateKey.PublicKey()
	if err := config.WriteNetclientConfig(); err != nil {
		slog.Error("error saving netclient config:", "error", err)
	}
	PublishHostUpdate(config.CurrServer, models.UpdateHost)
	daemon.Restart()
	return nil
}

func holePunchWgPort(proto, portToStun int) (pubIP net.IP, pubPort int, natType string) {

	pubIP, pubPort, natType = stun.HolePunch(portToStun, proto)
	if pubIP == nil || pubIP.IsUnspecified() { // if stun has failed fallback to ip service to get publicIP
		publicIP, err := GetPublicIP(uint(proto))
		if err != nil {
			slog.Warn("failed to get publicIP", "error", err)
			return
		}
		pubIP = publicIP
		pubPort = portToStun
	}
	return
}

func GetPublicIP(proto uint) (net.IP, error) {
	// Create the default consensus,
	// using the default configuration and no logger.
	consensus := externalip.NewConsensus(&externalip.ConsensusConfig{
		Timeout: time.Second * 10,
	}, nil)
	consensus.AddVoter(externalip.NewHTTPSource("https://icanhazip.com/"), 3)
	consensus.AddVoter(externalip.NewHTTPSource("https://ifconfig.me/ip"), 3)
	consensus.AddVoter(externalip.NewHTTPSource("https://myexternalip.com/raw"), 3)
	// By default Ipv4 or Ipv6 is returned,
	// use the function below to limit yourself to IPv4,
	// or pass in `6` instead to limit yourself to IPv6.
	consensus.UseIPProtocol(proto)
	// Get your IP,
	return consensus.ExternalIP()
}<|MERGE_RESOLUTION|>--- conflicted
+++ resolved
@@ -82,11 +82,8 @@
 			return
 		case <-reset:
 			slog.Info("received reset")
-<<<<<<< HEAD
 			dns.GetDNSServerInstance().Stop()
-=======
 			config.FwClose()
->>>>>>> 8ec25b14
 			//check if it needs to restore the default gateway
 			checkAndRestoreDefaultGateway()
 			closeRoutines([]context.CancelFunc{
