--- conflicted
+++ resolved
@@ -181,13 +181,10 @@
 	go Checkin(ctx, wg)
 	wg.Add(1)
 	go networking.StartIfaceDetection(ctx, wg, config.Netclient().ListenPort)
-<<<<<<< HEAD
-=======
 	if server.IsPro {
 		wg.Add(1)
 		go watchPeerConnections(ctx, wg)
 	}
->>>>>>> 9f9e62d5
 
 	return cancel
 }
@@ -238,23 +235,6 @@
 	opts.SetResumeSubs(true)
 	opts.SetConnectionLostHandler(func(c mqtt.Client, e error) {
 		slog.Warn("detected broker connection lost for", "server", server.Broker)
-<<<<<<< HEAD
-		if ok := resetServerRoutes(); ok {
-			slog.Info("detected default gateway change, reset server routes")
-			if err := UpdateHostSettings(); err != nil {
-				slog.Error("failed to update host settings", "error", err)
-				return
-			}
-
-			handlePeerInetGateways(
-				!config.GW4PeerDetected && !config.GW6PeerDetected,
-				config.IsHostInetGateway(), false,
-				nil,
-			)
-		}
-=======
-
->>>>>>> 9f9e62d5
 		// restart daemon for new udp hole punch if MQTT connection is lost (can happen on network change)
 		if !config.Netclient().IsStatic {
 			daemon.Restart()
