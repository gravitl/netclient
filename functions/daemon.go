--- conflicted
+++ resolved
@@ -24,6 +24,7 @@
 	"github.com/gravitl/netclient/nmproxy/stun"
 	"github.com/gravitl/netclient/routes"
 	"github.com/gravitl/netclient/wireguard"
+	"github.com/gravitl/netmaker/logger"
 	"github.com/gravitl/netmaker/models"
 	"github.com/gravitl/netmaker/mq"
 	"golang.org/x/exp/slog"
@@ -71,14 +72,6 @@
 	signal.Notify(quit, syscall.SIGTERM, os.Interrupt)
 	signal.Notify(reset, syscall.SIGHUP)
 
-<<<<<<< HEAD
-	shouldUpdateNat := getNatInfo()
-	if shouldUpdateNat { // will be reported on check-in
-		if err := config.WriteNetclientConfig(); err == nil {
-			logger.Log(1, "updated NAT type to", hostNatInfo.NatType)
-		}
-	}
-
 	// initialize firewall manager
 	var err error
 	config.FwClose, err = firewall.Init()
@@ -87,8 +80,6 @@
 	}
 	// good to sync up config on daemon start
 	Pull(false)
-=======
->>>>>>> b3c7226b
 	cancel := startGoRoutines(&wg)
 	stopProxy := startProxy(&wg)
 	//start httpserver on its own -- doesn't need to restart on reset
@@ -106,12 +97,8 @@
 			}, &wg)
 			httpCancel()
 			httpWg.Wait()
-<<<<<<< HEAD
 			config.FwClose()
-			logger.Log(0, "shutdown complete")
-=======
 			slog.Info("shutdown complete")
->>>>>>> b3c7226b
 			return
 		case <-reset:
 			slog.Info("received reset")
@@ -267,14 +254,6 @@
 		slog.Error("unable to connect to broker", "server", server.Broker, "error", connecterr)
 		return connecterr
 	}
-<<<<<<< HEAD
-=======
-	if err := PublishHostUpdate(server.Name, models.Acknowledgement); err != nil {
-		slog.Error("failed to send initial ACK to server", "server", server.Name, "error", err)
-	} else {
-		slog.Info("successfully requested ACK on server", "server", server.Name)
-	}
->>>>>>> b3c7226b
 	// send register signal with turn to server
 	if server.UseTurn {
 		if err := PublishHostUpdate(server.Server, models.RegisterWithTurn); err != nil {
@@ -340,7 +319,6 @@
 		slog.Error("unable to subscribe to host peer updates", "host", hostID, "server", server, "error", token.Error)
 		return
 	}
-<<<<<<< HEAD
 	logger.Log(3, fmt.Sprintf("subscribed to host single peer updates  peer/host/%s/%s", hostID.String(), server))
 	if token := client.Subscribe(fmt.Sprintf("peer/host/%s/%s", hostID.String(), server), 0, mqtt.MessageHandler(HostSinglePeerUpdate)); token.Wait() && token.Error() != nil {
 		logger.Log(0, "MQ host sub: ", hostID.String(), token.Error().Error())
@@ -351,10 +329,7 @@
 		logger.Log(0, "MQ host sub: ", hostID.String(), token.Error().Error())
 		return
 	}
-	logger.Log(3, fmt.Sprintf("subscribed to host updates  host/update/%s/%s", hostID.String(), server))
-=======
 	slog.Info("subscribing to host updates for", "host", hostID, "server", server)
->>>>>>> b3c7226b
 	if token := client.Subscribe(fmt.Sprintf("host/update/%s/%s", hostID.String(), server), 0, mqtt.MessageHandler(HostUpdate)); token.Wait() && token.Error() != nil {
 		slog.Error("unable to subscribe to host updates", "host", hostID, "server", server, "error", token.Error)
 		return
