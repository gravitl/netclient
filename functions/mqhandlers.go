--- conflicted
+++ resolved
@@ -246,15 +246,11 @@
 		if err = PublishHostUpdate(serverName, models.Acknowledgement); err != nil {
 			logger.Log(0, "failed to response with ACK to server", serverName)
 		}
-<<<<<<< HEAD
 	case models.SignalHost:
-		logger.Log(0, fmt.Sprintf("-------->$$$$ RECEIVED SIGNAL: %+v", hostUpdate.Signal))
 		turn.PeerSignalCh <- hostUpdate.Signal
-=======
 	case models.UpdateKeys:
 		clearRetainedMsg(client, msg.Topic()) // clear message
 		UpdateKeys()
->>>>>>> 911e3b33
 	default:
 		logger.Log(1, "unknown host action")
 		return
