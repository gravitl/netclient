package functions

import (
	"encoding/json"
	"log"
	"net"
	"os"
	"strings"
	"time"

	mqtt "github.com/eclipse/paho.mqtt.golang"
	"github.com/gravitl/netclient/config"
	"github.com/gravitl/netclient/daemon"
	"github.com/gravitl/netclient/firewall"
	"github.com/gravitl/netclient/ncutils"
	"github.com/gravitl/netclient/networking"
	"github.com/gravitl/netclient/nmproxy/turn"
	"github.com/gravitl/netclient/routes"
	"github.com/gravitl/netclient/wireguard"
	"github.com/gravitl/netmaker/models"
	"github.com/gravitl/txeh"
	"golang.org/x/exp/slog"
	"golang.zx2c4.com/wireguard/wgctrl/wgtypes"
)

// MQTimeout - time out for mqtt connections
const MQTimeout = 30

// All -- mqtt message hander for all ('#') topics
var All mqtt.MessageHandler = func(client mqtt.Client, msg mqtt.Message) {
	slog.Info("default message handler -- received message but not handling", "topic", msg.Topic())
}

// NodeUpdate -- mqtt message handler for /update/<NodeID> topic
func NodeUpdate(client mqtt.Client, msg mqtt.Message) {
	network := parseNetworkFromTopic(msg.Topic())
	slog.Info("processing node update for network", "network", network)
	node := config.GetNode(network)
	server := config.Servers[node.Server]
	data, err := decryptMsg(server.Name, msg.Payload())
	if err != nil {
		slog.Error("error decrypting message", "error", err)
		return
	}
	serverNode := models.Node{}
	if err = json.Unmarshal([]byte(data), &serverNode); err != nil {
		slog.Error("error unmarshalling node update data", "error", err)
		return
	}
	newNode := config.Node{}
	newNode.CommonNode = serverNode.CommonNode

	// see if cache hit, if so skip
	var currentMessage = read(newNode.Network, lastNodeUpdate)
	if currentMessage == string(data) {
		slog.Info("cache hit on node update ... skipping")
		return
	}
	insert(newNode.Network, lastNodeUpdate, string(data)) // store new message in cache
	slog.Info("received node update", "node", newNode.ID, "network", newNode.Network)
	// check if interface needs to delta
	ifaceDelta := wireguard.IfaceDelta(&node, &newNode)
	//nodeCfg.Node = newNode
	switch newNode.Action {
	case models.NODE_DELETE:
		slog.Info("received delete request for", "node", newNode.ID, "network", newNode.Network)
		unsubscribeNode(client, &newNode)
		if _, err = LeaveNetwork(newNode.Network, true); err != nil {
			if !strings.Contains("rpc error", err.Error()) {
				slog.Error("failed to leave network, please check that local files for network were removed", "network", newNode.Network, "error", err)
				return
			}
		}
		slog.Info("node was deleted", "node", newNode.ID, "network", newNode.Network)
		return
	case models.NODE_FORCE_UPDATE:
		ifaceDelta = true
	case models.NODE_NOOP:
	default:
	}
	// Save new config
	newNode.Action = models.NODE_NOOP
	config.UpdateNodeMap(network, newNode)
	if err := config.WriteNodeConfig(); err != nil {
		slog.Warn("failed to write node config", "error", err)
	}
	nc := wireguard.NewNCIface(config.Netclient(), config.GetNodes())
	if err := nc.Configure(); err != nil {
		slog.Error("could not configure netmaker interface", "error", err)
		return
	}
	time.Sleep(time.Second)
	if ifaceDelta { // if a change caused an ifacedelta we need to notify the server to update the peers
		doneErr := publishSignal(&newNode, DONE)
		if doneErr != nil {
			slog.Warn("could not notify server to update peers after interface change", "network:", newNode.Network, "error", doneErr)
		} else {
			slog.Info("signalled finished interface update to server", "network", newNode.Network)
		}
	}
}

// HostPeerUpdate - mq handler for host peer update peers/host/<HOSTID>/<SERVERNAME>
func HostPeerUpdate(client mqtt.Client, msg mqtt.Message) {
<<<<<<< HEAD
	return // returning here for testing purposes to avoid consuming old peer updates
=======
	slog.Debug("HostPeerUpdate3")
>>>>>>> 7fbea17c
	var peerUpdate models.HostPeerUpdate
	var err error
	if len(config.GetNodes()) == 0 {
		slog.Info("skipping unwanted peer update, no nodes exist")
		return
	}
	serverName := parseServerFromTopic(msg.Topic())
	server := config.GetServer(serverName)
	if server == nil {
		slog.Error("server not found in config", "server", serverName)
		return
	}
	slog.Info("processing peer update for server", "server", serverName)
	data, err := decryptMsg(serverName, msg.Payload())
	if err != nil {
		return
	}
	err = json.Unmarshal([]byte(data), &peerUpdate)
	if err != nil {
		slog.Error("error unmarshalling peer data", "error", err)
		return
	}
	if peerUpdate.ServerVersion != config.Version {
		slog.Warn("server/client version mismatch", "server", peerUpdate.ServerVersion, "client", config.Version)
		if versionLessThan(config.Version, peerUpdate.ServerVersion) && config.Netclient().Host.AutoUpdate {
			if err := UseVersion(peerUpdate.ServerVersion, true); err != nil {
				slog.Error("error updating client to server's version", "error", err)
			} else {
				slog.Info("updated client to server's version", "version", peerUpdate.ServerVersion)
			}
		}
	}
	if peerUpdate.ServerVersion != server.Version {
		slog.Info("updating server version", "server", serverName, "version", peerUpdate.ServerVersion)
		server.Version = peerUpdate.ServerVersion
		config.WriteServerConfig()
	}
	// endpoint detection always comes from the server
	config.Netclient().Host.EndpointDetection = peerUpdate.Host.EndpointDetection
	gwDetected := config.GW4PeerDetected || config.GW6PeerDetected
	currentGW4 := config.GW4Addr
	currentGW6 := config.GW6Addr
	isInetGW := config.UpdateHostPeers(peerUpdate.Peers)
	_ = config.WriteNetclientConfig()
	_ = wireguard.SetPeers(false)
	wireguard.GetInterface().GetPeerRoutes()
	if err = routes.SetNetmakerPeerEndpointRoutes(config.Netclient().DefaultInterface); err != nil {
		slog.Warn("error when setting peer routes after peer update", "error", err)
	}
	_ = wireguard.GetInterface().ApplyAddrs(true)
	gwDelta := (currentGW4.IP != nil && !currentGW4.IP.Equal(config.GW4Addr.IP)) ||
		(currentGW6.IP != nil && !currentGW6.IP.Equal(config.GW6Addr.IP))
	originalGW := currentGW4
	if originalGW.IP != nil {
		originalGW = currentGW6
	}
	handlePeerInetGateways(
		gwDetected,
		isInetGW,
		gwDelta,
		&originalGW,
	)
<<<<<<< HEAD

	go handleEndpointDetection(&peerUpdate)

}

// HostSinglePeerUpdate - mq handler for host single peer update peer/host/<HOSTID>/<SERVERNAME>
func HostSinglePeerUpdate(client mqtt.Client, msg mqtt.Message) {
	var peerUpdate models.PeerAction
	var err error
	if len(config.GetNodes()) == 0 {
		logger.Log(3, "skipping unwanted peer update, no nodes exist")
		return
	}
	serverName := parseServerFromTopic(msg.Topic())
	server := config.GetServer(serverName)
	if server == nil {
		logger.Log(0, "server ", serverName, " not found in config")
		return
	}
	logger.Log(3, "received peer update for host from: ", serverName)
	data, err := decryptMsg(serverName, msg.Payload())
	if err != nil {
		return
=======
	if config.Netclient().Host.EndpointDetection {
		slog.Debug("endpoint detection enabled")
		go handleEndpointDetection(&peerUpdate)
	} else {
		slog.Debug("endpoint detection disabled")
	}
	if proxyCfg.GetCfg().IsProxyRunning() {
		time.Sleep(time.Second * 2) // sleep required to avoid race condition
		ProxyManagerChan <- &peerUpdate
>>>>>>> 7fbea17c
	}
	err = json.Unmarshal([]byte(data), &peerUpdate)
	if err != nil {
		logger.Log(0, "error unmarshalling peer data")
		return
	}
	logger.Log(0, fmt.Sprintf("#### Single Peer Update: %+v", peerUpdate))
	defer clearRetainedMsg(client, msg.Topic())
	gwDetected := config.GW4PeerDetected || config.GW6PeerDetected
	currentGW4 := config.GW4Addr
	currentGW6 := config.GW6Addr
	isInetGW := config.UpdateHostPeersSingleton(peerUpdate)
	if peerUpdate.Action == models.RemovePeer {
		// remove peers from interface
		err = wireguard.RemovePeers(peerUpdate.Peers)
		if err != nil {
			logger.Log(0, "failed to remove peer: ", err.Error())
		}
	}
	_ = config.WriteNetclientConfig()
	_ = wireguard.SetPeers(false)
	wireguard.GetInterface().GetPeerRoutes()
	if err = routes.SetNetmakerPeerEndpointRoutes(config.Netclient().DefaultInterface); err != nil {
		logger.Log(0, "error when setting peer routes after peer update", err.Error())
	}
	_ = wireguard.GetInterface().ApplyAddrs(true)
	gwDelta := (currentGW4.IP != nil && !currentGW4.IP.Equal(config.GW4Addr.IP)) ||
		(currentGW6.IP != nil && !currentGW6.IP.Equal(config.GW6Addr.IP))
	originalGW := currentGW4
	if originalGW.IP != nil {
		originalGW = currentGW6
	}
	handlePeerInetGateways(
		gwDetected,
		isInetGW,
		gwDelta,
		&originalGW,
	)

}

func firewallUpdate(client mqtt.Client, msg mqtt.Message) {
	var fwUpdate models.FwUpdate
	serverName := parseServerFromTopic(msg.Topic())
	server := config.GetServer(serverName)
	if server == nil {
		logger.Log(0, "server ", serverName, " not found in config")
		return
	}
	logger.Log(3, "received fw update for host from: ", serverName)
	data, err := decryptMsg(serverName, msg.Payload())
	if err != nil {
		return
	}
	err = json.Unmarshal([]byte(data), &fwUpdate)
	if err != nil {
		logger.Log(0, "error unmarshalling peer data")
		return
	}
	logger.Log(0, fmt.Sprintf("#### Fw Update: %+v", fwUpdate))
	handleFwUpdate(serverName, &fwUpdate)
}

// HostUpdate - mq handler for host update host/update/<HOSTID>/<SERVERNAME>
func HostUpdate(client mqtt.Client, msg mqtt.Message) {
	var hostUpdate models.HostUpdate
	var err error
	serverName := parseServerFromTopic(msg.Topic())
	server := config.GetServer(serverName)
	if server == nil {
		slog.Error("server not found in config", "server", serverName)
		return
	}
	data, err := decryptMsg(serverName, msg.Payload())
	if err != nil {
		slog.Error("error decrypting message", "error", err)
		return
	}
	err = json.Unmarshal([]byte(data), &hostUpdate)
	if err != nil {
		slog.Error("error unmarshalling host update data", "error", err)
		return
	}
	slog.Info("processing host update", "server", serverName, "action", hostUpdate.Action)
	var resetInterface, restartDaemon, clearMsg bool
	switch hostUpdate.Action {
	case models.JoinHostToNetwork:
		commonNode := hostUpdate.Node.CommonNode
		nodeCfg := config.Node{
			CommonNode: commonNode,
		}
		config.UpdateNodeMap(hostUpdate.Node.Network, nodeCfg)
		server := config.GetServer(serverName)
		if server == nil {
			return
		}
		server.Nodes[hostUpdate.Node.Network] = true
		config.UpdateServer(serverName, *server)
		config.WriteNodeConfig()
		config.WriteServerConfig()
		slog.Info("added node to network", "network", hostUpdate.Node.Network, "server", serverName)
		clearRetainedMsg(client, msg.Topic()) // clear message before ACK
		if err = PublishHostUpdate(serverName, models.Acknowledgement); err != nil {
			slog.Error("failed to response with ACK to server", "server", serverName, "error", err)
		}
		resetInterface = true
	case models.DeleteHost:
		clearRetainedMsg(client, msg.Topic())
		unsubscribeHost(client, serverName)
		deleteHostCfg(client, serverName)
		config.WriteNodeConfig()
		config.WriteServerConfig()
		restartDaemon = true
	case models.UpdateHost:
		resetInterface, restartDaemon = config.UpdateHost(&hostUpdate.Host)
		clearMsg = true
	case models.RequestAck:
		clearRetainedMsg(client, msg.Topic()) // clear message before ACK
		if err = PublishHostUpdate(serverName, models.Acknowledgement); err != nil {
			slog.Error("failed to response with ACK to server", "server", serverName, "error", err)
		}
	case models.SignalHost:
		turn.PeerSignalCh <- hostUpdate.Signal
	case models.UpdateKeys:
		clearRetainedMsg(client, msg.Topic()) // clear message
		UpdateKeys()
	default:
		slog.Error("unknown host action", "action", hostUpdate.Action)
		return
	}
	if err = config.WriteNetclientConfig(); err != nil {
		slog.Error("failed to write host config", "error", err)
		return
	}

	if restartDaemon {
		if clearMsg {
			clearRetainedMsg(client, msg.Topic())
		}
		if err := daemon.Restart(); err != nil {
			slog.Error("failed to restart daemon", "error", err)
		}
		return
	}
	if resetInterface {
		nc := wireguard.GetInterface()
		nc.Close()
		nc = wireguard.NewNCIface(config.Netclient(), config.GetNodes())
		nc.Create()
		if err := nc.Configure(); err != nil {
			slog.Error("could not configure netmaker interface", "error", err)
			return
		}

		if err = wireguard.SetPeers(false); err == nil {
			if err = routes.SetNetmakerPeerEndpointRoutes(config.Netclient().DefaultInterface); err != nil {
				slog.Error("error when setting peer routes after host update", "error", err)
			}
		}
	}
}

// handleEndpointDetection - select best interface for each peer and set it as endpoint
func handleEndpointDetection(peerUpdate *models.HostPeerUpdate) {
	hostPubKey := config.Netclient().PublicKey.String()
	currentCidrs := getAllAllowedIPs(peerUpdate.Peers[:])
	for idx := range peerUpdate.Peers {
		peerPubKey := peerUpdate.Peers[idx].PublicKey.String()
		if peerInfo, ok := peerUpdate.HostNetworkInfo[peerPubKey]; ok {
			for i := range peerInfo.Interfaces {
				peerIface := peerInfo.Interfaces[i]
				peerIP := peerIface.Address.IP
				if peerUpdate.Peers[idx].Endpoint == nil || peerIP == nil {
					continue
				}
				// check to skip bridge network
				if ncutils.IsBridgeNetwork(peerIface.Name) {
					continue
				}
				if strings.Contains(peerIP.String(), "127.0.0.") ||
					peerIP.IsMulticast() ||
					(peerIP.IsLinkLocalUnicast() && strings.Count(peerIP.String(), ":") >= 2) ||
					peerUpdate.Peers[idx].Endpoint.IP.Equal(peerIP) ||
					isAddressInPeers(peerIP, currentCidrs) {
					continue
				}
				if err := networking.FindBestEndpoint(
					peerIP.String(),
					hostPubKey,
					peerPubKey,
					config.Netclient().ListenPort,
				); err != nil { // happens v often
					slog.Error("failed to check for endpoint on peer", "peer", peerPubKey, "error", err)
				}
			}
		}
	}
}

func deleteHostCfg(client mqtt.Client, server string) {
	config.DeleteServerHostPeerCfg()
	nodes := config.GetNodes()
	for k, node := range nodes {
		node := node
		if node.Server == server {
			unsubscribeNode(client, &node)
			config.DeleteNode(k)
		}
	}
	config.DeleteServer(server)
}

func parseNetworkFromTopic(topic string) string {
	return strings.Split(topic, "/")[2]
}

func parseServerFromTopic(topic string) string {
	return strings.Split(topic, "/")[3]
}

// dnsUpdate - mq handler for host update dns/<HOSTID>/server
func dnsUpdate(client mqtt.Client, msg mqtt.Message) {
	temp := os.TempDir()
	lockfile := temp + "/netclient-lock"
	if err := config.Lock(lockfile); err != nil {
		slog.Error("could not create lock file", "error", err)
		return
	}
	defer config.Unlock(lockfile)
	var dns models.DNSUpdate
	serverName := parseServerFromTopic(msg.Topic())
	server := config.GetServer(serverName)
	if server == nil {
		slog.Error("server not found in config", "server", serverName)
		return
	}
	data, err := decryptMsg(serverName, msg.Payload())
	if err != nil {
		return
	}
	if err := json.Unmarshal([]byte(data), &dns); err != nil {
		slog.Error("error unmarshalling dns update", "error", err)
	}
	if config.Netclient().Debug {
		log.Println("dnsUpdate received", dns)
	}
	var currentMessage = read("dns", lastDNSUpdate)
	if currentMessage == string(data) {
		slog.Info("cache hit on dns update ... skipping")
		return
	}
	insert("dns", lastDNSUpdate, string(data))
	slog.Info("received dns update", "name", dns.Name, "address", dns.Address, "action", dns.Action)
	applyDNSUpdate(dns)
}

func applyDNSUpdate(dns models.DNSUpdate) {
	if config.Netclient().Debug {
		log.Println(dns)
	}
	hosts, err := txeh.NewHostsDefault()
	if err != nil {
		slog.Error("failed to read hosts file", "error", err)
		return
	}
	switch dns.Action {
	case models.DNSInsert:
		hosts.AddHost(dns.Address, dns.Name, etcHostsComment)
	case models.DNSDeleteByName:
		hosts.RemoveHost(dns.Name, etcHostsComment)
	case models.DNSDeleteByIP:
		hosts.RemoveAddress(dns.Address, etcHostsComment)
	case models.DNSReplaceName:
		ok, ip, _ := hosts.HostAddressLookup(dns.Name, txeh.IPFamilyV4, etcHostsComment)
		if !ok {
			slog.Error("failed to find dns address for host", "host", dns.Name)
			return
		}
		dns.Address = ip
		hosts.RemoveHost(dns.Name, etcHostsComment)
		hosts.AddHost(dns.Address, dns.NewName, etcHostsComment)
	case models.DNSReplaceIP:
		hosts.RemoveAddress(dns.Address, etcHostsComment)
		hosts.AddHost(dns.NewAddress, dns.Name, etcHostsComment)
	}
	if err := hosts.Save(); err != nil {
		slog.Error("error saving hosts file", "error", err)
		return
	}
}

// dnsAll- mq handler for host update dnsall/<HOSTID>/server
func dnsAll(client mqtt.Client, msg mqtt.Message) {
	temp := os.TempDir()
	lockfile := temp + "/netclient-lock"
	if err := config.Lock(lockfile); err != nil {
		slog.Error("could not create lock file", "error", err)
		return
	}
	defer config.Unlock(lockfile)
	var dns []models.DNSUpdate
	serverName := parseServerFromTopic(msg.Topic())
	server := config.GetServer(serverName)
	if server == nil {
		slog.Error("server not found in config", "server", serverName)
		return
	}
	data, err := decryptMsg(serverName, msg.Payload())
	if err != nil {
		return
	}
	if err := json.Unmarshal([]byte(data), &dns); err != nil {
		slog.Error("error unmarshalling dns update", "error", err)
	}
	if config.Netclient().Debug {
		log.Println("all dns", dns)
	}
	var currentMessage = read("dnsall", lastALLDNSUpdate)
	slog.Info("received initial dns", "dns", dns)
	if currentMessage == string(data) {
		slog.Info("cache hit on all dns ... skipping")
		if config.Netclient().Debug {
			log.Println("dns cache", currentMessage, string(data))
		}
		return
	}
	insert("dnsall", lastALLDNSUpdate, string(data))
	applyAllDNS(dns)
}

func applyAllDNS(dns []models.DNSUpdate) {
	hosts, err := txeh.NewHostsDefault()
	if err != nil {
		slog.Error("failed to read hosts file", "error", err)
		return
	}
	for _, entry := range dns {
		if entry.Action != models.DNSInsert {
			slog.Info("invalid dns actions", "action", entry.Action)
			continue
		}
		hosts.AddHost(entry.Address, entry.Name, etcHostsComment)
	}

	if err := hosts.Save(); err != nil {
		slog.Error("error saving hosts file", "error", err)
		return
	}
}

func getAllAllowedIPs(peers []wgtypes.PeerConfig) (cidrs []net.IPNet) {
	if len(peers) > 0 { // nil check
		for i := range peers {
			peer := peers[i]
			cidrs = append(cidrs, peer.AllowedIPs...)
		}
	}
	if cidrs == nil {
		cidrs = []net.IPNet{}
	}
	return
}

func isAddressInPeers(ip net.IP, cidrs []net.IPNet) bool {
	if len(cidrs) > 0 {
		for i := range cidrs {
			currCidr := cidrs[i]
			if currCidr.Contains(ip) {
				return true
			}
		}
	}
	return false
}

func handlePeerInetGateways(gwDetected, isHostInetGateway, gwDelta bool, originalGW *net.IPNet) { // isHostInetGateway indicates if host should worry about setting gateways
	if gwDelta { // handle switching gateway IP to other GW peer
		if config.GW4PeerDetected {
			if err := routes.RemoveDefaultGW(originalGW); err != nil {
				slog.Error("failed to remove default gateway from peer", "gateway", originalGW, "error", err)
			}
			if err := routes.SetDefaultGateway(&config.GW4Addr); err != nil {
				slog.Error("failed to set default gateway to peer", "gateway", config.GW4Addr, "error", err)
			}
		} else if config.GW6PeerDetected {
			if err := routes.SetDefaultGateway(&config.GW6Addr); err != nil {
				slog.Error("failed to set default gateway to peer", "gateway", config.GW6Addr, "error", err)
			}
		}
	} else {
		if !gwDetected && config.GW4PeerDetected && !isHostInetGateway { // ipv4 gateways take priority
			if err := routes.SetDefaultGateway(&config.GW4Addr); err != nil {
				slog.Error("failed to set default gateway to peer", "gateway", config.GW4Addr, "error", err)
			}
		} else if gwDetected && !config.GW4PeerDetected {
			if err := routes.RemoveDefaultGW(&config.GW4Addr); err != nil {
				slog.Error("failed to remove default gateway to peer", "gateway", config.GW4Addr, "error", err)
			}
		} else if !gwDetected && config.GW6PeerDetected && !isHostInetGateway {
			if err := routes.SetDefaultGateway(&config.GW6Addr); err != nil {
				slog.Error("failed to set default gateway to peer", "gateway", config.GW6Addr, "error", err)
			}
		} else if gwDetected && !config.GW6PeerDetected {
			if err := routes.RemoveDefaultGW(&config.GW6Addr); err != nil {
				slog.Error("failed to remove default gateway to peer", "gateway", config.GW6Addr, "error", err)
			}
		}
	}
}

func handleFwUpdate(server string, payload *models.FwUpdate) {

	if payload.IsIngressGw {
		firewall.SetIngressRoutes(server, payload.IngressInfo)
	} else {
		firewall.DeleteIngressRules(server)
	}
	if payload.IsEgressGw {
		firewall.SetEgressRoutes(server, payload.EgressInfo)
	} else {
		firewall.DeleteEgressGwRoutes(server)
	}

}<|MERGE_RESOLUTION|>--- conflicted
+++ resolved
@@ -2,6 +2,7 @@
 
 import (
 	"encoding/json"
+	"fmt"
 	"log"
 	"net"
 	"os"
@@ -17,6 +18,7 @@
 	"github.com/gravitl/netclient/nmproxy/turn"
 	"github.com/gravitl/netclient/routes"
 	"github.com/gravitl/netclient/wireguard"
+	"github.com/gravitl/netmaker/logger"
 	"github.com/gravitl/netmaker/models"
 	"github.com/gravitl/txeh"
 	"golang.org/x/exp/slog"
@@ -102,11 +104,7 @@
 
 // HostPeerUpdate - mq handler for host peer update peers/host/<HOSTID>/<SERVERNAME>
 func HostPeerUpdate(client mqtt.Client, msg mqtt.Message) {
-<<<<<<< HEAD
 	return // returning here for testing purposes to avoid consuming old peer updates
-=======
-	slog.Debug("HostPeerUpdate3")
->>>>>>> 7fbea17c
 	var peerUpdate models.HostPeerUpdate
 	var err error
 	if len(config.GetNodes()) == 0 {
@@ -169,7 +167,6 @@
 		gwDelta,
 		&originalGW,
 	)
-<<<<<<< HEAD
 
 	go handleEndpointDetection(&peerUpdate)
 
@@ -193,17 +190,6 @@
 	data, err := decryptMsg(serverName, msg.Payload())
 	if err != nil {
 		return
-=======
-	if config.Netclient().Host.EndpointDetection {
-		slog.Debug("endpoint detection enabled")
-		go handleEndpointDetection(&peerUpdate)
-	} else {
-		slog.Debug("endpoint detection disabled")
-	}
-	if proxyCfg.GetCfg().IsProxyRunning() {
-		time.Sleep(time.Second * 2) // sleep required to avoid race condition
-		ProxyManagerChan <- &peerUpdate
->>>>>>> 7fbea17c
 	}
 	err = json.Unmarshal([]byte(data), &peerUpdate)
 	if err != nil {
