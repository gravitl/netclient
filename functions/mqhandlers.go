--- conflicted
+++ resolved
@@ -75,7 +75,6 @@
 		}
 		logger.Log(0, newNode.ID.String(), "was removed from network", newNode.Network)
 		return
-<<<<<<< HEAD
 	case models.UpdateKeys:
 		// == get the current key for node ==
 		oldPrivateKey := config.Netclient().PrivateKey
@@ -85,8 +84,6 @@
 		}
 		config.Netclient().PublicKey = config.Netclient().PrivateKey.PublicKey()
 		ifaceDelta = true
-=======
->>>>>>> 1377f9b4
 	case models.NODE_FORCE_UPDATE:
 		ifaceDelta = true
 	case models.NODE_NOOP:
