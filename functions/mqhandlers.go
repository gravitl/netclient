package functions

import (
	"encoding/json"
	"strings"
	"time"

	mqtt "github.com/eclipse/paho.mqtt.golang"
	"github.com/gravitl/netclient/config"
	proxy_models "github.com/gravitl/netclient/nmproxy/models"
	"github.com/gravitl/netclient/wireguard"
	"github.com/gravitl/netmaker/logger"
	"github.com/gravitl/netmaker/models"
)

// MQTimeout - time out for mqtt connections
const MQTimeout = 30

// All -- mqtt message hander for all ('#') topics
var All mqtt.MessageHandler = func(client mqtt.Client, msg mqtt.Message) {
	logger.Log(0, "default message handler -- received message but not handling")
	logger.Log(0, "topic: "+string(msg.Topic()))
}

// NodeUpdate -- mqtt message handler for /update/<NodeID> topic
func NodeUpdate(client mqtt.Client, msg mqtt.Message) {
	network := parseNetworkFromTopic(msg.Topic())
	logger.Log(0, "processing node update for network", network)
	node := config.GetNode(network)
	server := config.Servers[node.Server]
	data, err := decryptMsg(server.Name, msg.Payload())
	if err != nil {
		logger.Log(0, "error decrypting message", err.Error())
		return
	}
	serverNode := models.Node{}
	if err = json.Unmarshal([]byte(data), &serverNode); err != nil {
		logger.Log(0, "error unmarshalling node update data"+err.Error())
		return
	}
	newNode := config.Node{}
	newNode.CommonNode = serverNode.CommonNode

	// see if cache hit, if so skip
	var currentMessage = read(newNode.Network, lastNodeUpdate)
	if currentMessage == string(data) {
		logger.Log(3, "cache hit on node update ... skipping")
		return
	}
	insert(newNode.Network, lastNodeUpdate, string(data)) // store new message in cache
	logger.Log(0, "network:", newNode.Network, "received message to update node "+newNode.ID.String())
	// check if interface needs to delta
	ifaceDelta := wireguard.IfaceDelta(&node, &newNode)
	shouldDNSChange := node.DNSOn != newNode.DNSOn
	keepaliveChange := node.PersistentKeepalive != newNode.PersistentKeepalive
	//nodeCfg.Node = newNode
	switch newNode.Action {
	case models.NODE_DELETE:
		logger.Log(0, "network:", newNode.Network, " received delete request for %s", newNode.ID.String())
		unsubscribeNode(client, &newNode)
		if _, err = LeaveNetwork(newNode.Network, true); err != nil {
			if !strings.Contains("rpc error", err.Error()) {
				logger.Log(0, "failed to leave, please check that local files for network", newNode.Network, "were removed")
				return
			}
		}
		logger.Log(0, newNode.ID.String(), "was removed from network", newNode.Network)
		return
	case models.NODE_UPDATE_KEY:
		// == get the current key for node ==
		oldPrivateKey := config.Netclient().PrivateKey
		if err := UpdateKeys(&newNode, config.Netclient(), client); err != nil {
			logger.Log(0, "err updating wireguard keys, reusing last key\n", err.Error())
			config.Netclient().PrivateKey = oldPrivateKey
		}
		config.Netclient().PublicKey = config.Netclient().PrivateKey.PublicKey()
		ifaceDelta = true
	case models.NODE_FORCE_UPDATE:
		ifaceDelta = true
	case models.NODE_NOOP:
	default:
	}
	// Save new config
	newNode.Action = models.NODE_NOOP
	config.UpdateNodeMap(network, newNode)
	if err := config.WriteNodeConfig(); err != nil {
		logger.Log(0, newNode.Network, "error updating node configuration: ", err.Error())
	}
	nc := wireguard.NewNCIface(config.Netclient(), config.GetNodes())
	if err := nc.Configure(); err != nil {
		logger.Log(0, "could not configure netmaker interface", err.Error())
		return
	}

	wireguard.SetPeers()
	if err := wireguard.UpdateWgInterface(&newNode, config.Netclient()); err != nil {

		logger.Log(0, "error updating wireguard config "+err.Error())
		return
	}
	if keepaliveChange {
		wireguard.UpdateKeepAlive(int(newNode.PersistentKeepalive.Seconds()))
	}
	time.Sleep(time.Second)
	if ifaceDelta { // if a change caused an ifacedelta we need to notify the server to update the peers
		doneErr := publishSignal(&newNode, DONE)
		if doneErr != nil {
			logger.Log(0, "network:", newNode.Network, "could not notify server to update peers after interface change")
		} else {
			logger.Log(0, "network:", newNode.Network, "signalled finished interface update to server")
		}
	}
	//deal with DNS
	if newNode.DNSOn && shouldDNSChange {
		logger.Log(0, "network:", newNode.Network, "settng DNS off")
		if err := removeHostDNS(newNode.Network); err != nil {
			logger.Log(0, "network:", newNode.Network, "error removing netmaker profile from /etc/hosts "+err.Error())
		}
		//		_, err := ncutils.RunCmd("/usr/bin/resolvectl revert "+nodeCfg.Node.Interface, true)
		//		if err != nil {
		//			logger.Log(0, "error applying dns" + err.Error())
		//		}
	}
	_ = UpdateLocalListenPort(&newNode)
}

// HostPeerUpdate - mq handler for host peer update peers/host/<HOSTID>/<SERVERNAME>
func HostPeerUpdate(client mqtt.Client, msg mqtt.Message) {
	var peerUpdate models.HostPeerUpdate
	var err error
	serverName := parseServerFromTopic(msg.Topic())
	server := config.GetServer(serverName)
	if server == nil {
		logger.Log(0, "server ", serverName, " not found in config")
		return
	}
	logger.Log(3, "received peer update for host from: ", serverName)
	data, err := decryptMsg(serverName, msg.Payload())
	if err != nil {
		return
	}
	err = json.Unmarshal([]byte(data), &peerUpdate)
	if err != nil {
		logger.Log(0, "error unmarshalling peer data")
		return
	}
	if peerUpdate.ServerVersion != config.Version {
		logger.Log(0, "server/client version mismatch server: ", peerUpdate.ServerVersion, " client: ", config.Version)
	}
	if peerUpdate.ServerVersion != server.Version {
		logger.Log(1, "updating server version")
		server.Version = peerUpdate.ServerVersion
		config.WriteServerConfig()
	}
	internetGateway, err := wireguard.UpdateWgPeers(peerUpdate.Peers)
	if err != nil {
		logger.Log(0, "error updating wireguard peers"+err.Error())
		return
	}
	config.Netclient().ProxyEnabled = peerUpdate.Host.ProxyEnabled
	config.UpdateHostPeers(serverName, peerUpdate.Peers)
	config.WriteNetclientConfig()
	wireguard.SetPeers()

	if config.Netclient().ProxyEnabled {
		time.Sleep(time.Second * 2) // sleep required to avoid race condition
	} else {
		peerUpdate.ProxyUpdate.Action = proxy_models.NoProxy
	}
	peerUpdate.ProxyUpdate.Server = serverName
	ProxyManagerChan <- &peerUpdate

	for network, networkInfo := range peerUpdate.Network {
		//check if internet gateway has changed
		node := config.GetNode(network)
		oldGateway := node.InternetGateway
		if (internetGateway == nil && oldGateway != nil) || (internetGateway != nil && internetGateway.String() != oldGateway.String()) {
			node.InternetGateway = internetGateway
			config.UpdateNodeMap(node.Network, node)
			if err := config.WriteNodeConfig(); err != nil {
				logger.Log(0, "failed to save internet gateway", err.Error())
			}
		}
		logger.Log(0, "network:", node.Network, "received peer update for node "+node.ID.String()+" "+node.Network)
		if node.DNSOn {
			if err := setHostDNS(networkInfo.DNS, node.Network); err != nil {
				logger.Log(0, "network:", node.Network, "error updating /etc/hosts "+err.Error())
				return
			}
		} else {
			if err := removeHostDNS(node.Network); err != nil {
				logger.Log(0, "network:", node.Network, "error removing profile from /etc/hosts "+err.Error())
				return
			}
		}
		UpdateLocalListenPort(&node)
	}

}

// HostUpdate - mq handler for host update host/update/<HOSTID>/<SERVERNAME>
func HostUpdate(client mqtt.Client, msg mqtt.Message) {
	var hostUpdate models.HostUpdate
	var err error
	serverName := parseServerFromTopic(msg.Topic())
	server := config.GetServer(serverName)
	if server == nil {
		logger.Log(0, "server ", serverName, " not found in config")
		return
	}
	logger.Log(3, "received host update for host from: ", serverName)
	data, err := decryptMsg(serverName, msg.Payload())
	if err != nil {
		return
	}
	err = json.Unmarshal([]byte(data), &hostUpdate)
	if err != nil {
		logger.Log(0, "error unmarshalling host update data")
		return
	}
	var resetInterface bool
	switch hostUpdate.Action {
	case models.JoinHostToNetwork:
		// TODO: add logic here to handle joining host to a network
	case models.DeleteHost:
		unsubscribeHost(client, serverName)
		deleteHostCfg(serverName)
		config.WriteNodeConfig()
		config.WriteServerConfig()
		resetInterface = true
	case models.UpdateHost:
		resetInterface = updateHostConfig(&hostUpdate.Host)
	default:
		logger.Log(1, "unknown host action")
		return
	}
	config.WriteNetclientConfig()
	if resetInterface {
		nc := wireguard.GetInterface()
		nc.Close()
		nc = wireguard.NewNCIface(config.Netclient(), config.GetNodes())
		nc.Create()
		if err := nc.Configure(); err != nil {
			logger.Log(0, "could not configure netmaker interface", err.Error())
			return
		}
		wireguard.SetPeers()
	}

}

func deleteHostCfg(server string) {
	config.DeleteServerHostPeerCfg(server)
	config.DeleteServerNodes(server)
	// delete mq client from ServerSet map
	delete(ServerSet, server)
}

func updateHostConfig(host *models.Host) (resetInterface bool) {
	hostCfg := config.Netclient()
	if hostCfg == nil || host == nil {
		return
	}
	if hostCfg.ListenPort != host.ListenPort {
		hostCfg.ListenPort = host.ListenPort
		resetInterface = true
	}
	if hostCfg.ProxyListenPort != host.ProxyListenPort {
		hostCfg.ProxyListenPort = host.ProxyListenPort
		// TODO: handle proxy listen port change
	}
	if host.EndpointIP != nil {
		hostCfg.EndpointIP = host.EndpointIP
	}
	hostCfg.Host = *host
	config.UpdateNetclient(*hostCfg)
<<<<<<< HEAD
	if listenPortChanged {
		logger.Log(0, "Wireguard listen port is changed to ", fmt.Sprint(host.ListenPort))
		resetInterface = true
	}
=======
	config.WriteNetclientConfig()
>>>>>>> b53ccb73
	return
}

func parseNetworkFromTopic(topic string) string {
	return strings.Split(topic, "/")[1]
}

func parseServerFromTopic(topic string) string {
	return strings.Split(topic, "/")[3]
}<|MERGE_RESOLUTION|>--- conflicted
+++ resolved
@@ -274,14 +274,7 @@
 	}
 	hostCfg.Host = *host
 	config.UpdateNetclient(*hostCfg)
-<<<<<<< HEAD
-	if listenPortChanged {
-		logger.Log(0, "Wireguard listen port is changed to ", fmt.Sprint(host.ListenPort))
-		resetInterface = true
-	}
-=======
 	config.WriteNetclientConfig()
->>>>>>> b53ccb73
 	return
 }
 
