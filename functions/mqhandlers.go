--- conflicted
+++ resolved
@@ -245,7 +245,6 @@
 			logger.Log(0, "failed to send host update to server ", serverName, err.Error())
 		}
 	}
-<<<<<<< HEAD
 	if restartDaemon {
 		unsubscribeHost(client, serverName)
 		if err := daemon.Restart(); err != nil {
@@ -253,8 +252,6 @@
 		}
 		return
 	}
-=======
->>>>>>> a18a6e45
 	if resetInterface {
 		nc := wireguard.GetInterface()
 		nc.Close()
