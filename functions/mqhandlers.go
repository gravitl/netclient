--- conflicted
+++ resolved
@@ -528,14 +528,6 @@
 
 func handleFwUpdate(server string, payload *models.FwUpdate) {
 
-<<<<<<< HEAD
-=======
-	if payload.IsIngressGw {
-		firewall.SetIngressRoutes(server, payload.IngressInfo)
-	} else {
-		firewall.DeleteIngressRules(server)
-	}
->>>>>>> 2ff3070a
 	if payload.IsEgressGw {
 		firewall.SetEgressRoutes(server, payload.EgressInfo)
 	} else {
