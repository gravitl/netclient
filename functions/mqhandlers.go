--- conflicted
+++ resolved
@@ -305,35 +305,10 @@
 	}
 	go CheckEgressDomainUpdates()
 
-<<<<<<< HEAD
-	if len(server.NameServers) != len(peerUpdate.NameServers) || reflect.DeepEqual(server.NameServers, peerUpdate.NameServers) {
-		server.NameServers = peerUpdate.NameServers
-		saveServerConfig = true
-	}
-
-	if len(server.DnsNameservers) != len(peerUpdate.DnsNameservers) || reflect.DeepEqual(server.DnsNameservers, peerUpdate.DnsNameservers) {
-		server.DnsNameservers = peerUpdate.DnsNameservers
-		saveServerConfig = true
-	}
-
-	server.DnsNameservers = FilterDnsNameservers(server.DnsNameservers)
-
-	if peerUpdate.ManageDNS != server.ManageDNS {
-		server.ManageDNS = peerUpdate.ManageDNS
-		saveServerConfig = true
-		if peerUpdate.ManageDNS {
-			dns.GetDNSServerInstance().Start()
-		} else {
-			dns.GetDNSServerInstance().Stop()
-		}
-	}
-
-=======
 	var dnsOp string
 	const start string = "start"
 	const stop string = "stop"
 	const update string = "update"
->>>>>>> c47eed5a
 	if server.ManageDNS {
 		if !peerUpdate.ManageDNS {
 			server.ManageDNS = false
@@ -361,7 +336,9 @@
 			dnsOp = start
 		}
 	}
-
+	if saveServerConfig {
+		server.DnsNameservers = FilterDnsNameservers(server.DnsNameservers)
+	}
 	reloadStun := false
 	if peerUpdate.Stun != server.Stun {
 		server.Stun = peerUpdate.Stun
