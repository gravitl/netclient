package functions

import (
	"encoding/json"
	"fmt"
	"strings"
	"time"

	mqtt "github.com/eclipse/paho.mqtt.golang"
	"github.com/gravitl/netclient/config"
	"github.com/gravitl/netclient/daemon"
	proxy_models "github.com/gravitl/netclient/nmproxy/models"
	"github.com/gravitl/netclient/wireguard"
	"github.com/gravitl/netmaker/logger"
	"github.com/gravitl/netmaker/models"
)

// MQTimeout - time out for mqtt connections
const MQTimeout = 30

// All -- mqtt message hander for all ('#') topics
var All mqtt.MessageHandler = func(client mqtt.Client, msg mqtt.Message) {
	logger.Log(0, "default message handler -- received message but not handling")
	logger.Log(0, "topic: "+string(msg.Topic()))
}

// NodeUpdate -- mqtt message handler for /update/<NodeID> topic
func NodeUpdate(client mqtt.Client, msg mqtt.Message) {
	network := parseNetworkFromTopic(msg.Topic())
	logger.Log(0, "processing node update for network", network)
	node := config.GetNode(network)
	server := config.Servers[node.Server]
	data, err := decryptMsg(server.Name, msg.Payload())
	if err != nil {
		logger.Log(0, "error decrypting message", err.Error())
		return
	}
	serverNode := models.Node{}
	if err = json.Unmarshal([]byte(data), &serverNode); err != nil {
		logger.Log(0, "error unmarshalling node update data"+err.Error())
		return
	}
	newNode := config.Node{}
	newNode.CommonNode = serverNode.CommonNode

	// see if cache hit, if so skip
	var currentMessage = read(newNode.Network, lastNodeUpdate)
	if currentMessage == string(data) {
		logger.Log(3, "cache hit on node update ... skipping")
		return
	}
	insert(newNode.Network, lastNodeUpdate, string(data)) // store new message in cache
	logger.Log(0, "network:", newNode.Network, "received message to update node "+newNode.ID.String())
	// check if interface needs to delta
	ifaceDelta := wireguard.IfaceDelta(&node, &newNode)
	shouldDNSChange := node.DNSOn != newNode.DNSOn
	keepaliveChange := node.PersistentKeepalive != newNode.PersistentKeepalive
	//nodeCfg.Node = newNode
	switch newNode.Action {
	case models.NODE_DELETE:
		logger.Log(0, "network:", newNode.Network, " received delete request for %s", newNode.ID.String())
		unsubscribeNode(client, &newNode)
		if _, err = LeaveNetwork(newNode.Network, true); err != nil {
			if !strings.Contains("rpc error", err.Error()) {
				logger.Log(0, "failed to leave, please check that local files for network", newNode.Network, "were removed")
				return
			}
		}
		logger.Log(0, newNode.ID.String(), "was removed from network", newNode.Network)
		return
	case models.NODE_UPDATE_KEY:
		// == get the current key for node ==
		oldPrivateKey := config.Netclient().PrivateKey
		if err := UpdateKeys(&newNode, config.Netclient(), client); err != nil {
			logger.Log(0, "err updating wireguard keys, reusing last key\n", err.Error())
			config.Netclient().PrivateKey = oldPrivateKey
		}
		config.Netclient().PublicKey = config.Netclient().PrivateKey.PublicKey()
		ifaceDelta = true
	case models.NODE_FORCE_UPDATE:
		ifaceDelta = true
	case models.NODE_NOOP:
	default:
	}
	// Save new config
	newNode.Action = models.NODE_NOOP
	config.UpdateNodeMap(network, newNode)
	if err := config.WriteNodeConfig(); err != nil {
		logger.Log(0, newNode.Network, "error updating node configuration: ", err.Error())
	}
	nc := wireguard.NewNCIface(config.Netclient(), config.GetNodes())
	if err := nc.Configure(); err != nil {
		logger.Log(0, "could not configure netmaker interface", err.Error())
		return
	}

	wireguard.SetPeers()
	if err := wireguard.UpdateWgInterface(&newNode, config.Netclient()); err != nil {

		logger.Log(0, "error updating wireguard config "+err.Error())
		return
	}
	if keepaliveChange {
		wireguard.UpdateKeepAlive(int(newNode.PersistentKeepalive.Seconds()))
	}
	time.Sleep(time.Second)
	if ifaceDelta { // if a change caused an ifacedelta we need to notify the server to update the peers
		doneErr := publishSignal(&newNode, DONE)
		if doneErr != nil {
			logger.Log(0, "network:", newNode.Network, "could not notify server to update peers after interface change")
		} else {
			logger.Log(0, "network:", newNode.Network, "signalled finished interface update to server")
		}
	}
	//deal with DNS
	if newNode.DNSOn && shouldDNSChange {
		logger.Log(0, "network:", newNode.Network, "settng DNS off")
		if err := removeHostDNS(newNode.Network); err != nil {
			logger.Log(0, "network:", newNode.Network, "error removing netmaker profile from /etc/hosts "+err.Error())
		}
		//		_, err := ncutils.RunCmd("/usr/bin/resolvectl revert "+nodeCfg.Node.Interface, true)
		//		if err != nil {
		//			logger.Log(0, "error applying dns" + err.Error())
		//		}
	}
}

// HostPeerUpdate - mq handler for host peer update peers/host/<HOSTID>/<SERVERNAME>
func HostPeerUpdate(client mqtt.Client, msg mqtt.Message) {
	var peerUpdate models.HostPeerUpdate
	var err error
	serverName := parseServerFromTopic(msg.Topic())
	server := config.GetServer(serverName)
	if server == nil {
		logger.Log(0, "server ", serverName, " not found in config")
		return
	}
	logger.Log(3, "received peer update for host from: ", serverName)
	data, err := decryptMsg(serverName, msg.Payload())
	if err != nil {
		return
	}
	err = json.Unmarshal([]byte(data), &peerUpdate)
	if err != nil {
		logger.Log(0, "error unmarshalling peer data")
		return
	}
	if peerUpdate.ServerVersion != config.Version {
		logger.Log(0, "server/client version mismatch server: ", peerUpdate.ServerVersion, " client: ", config.Version)
	}
	if peerUpdate.ServerVersion != server.Version {
		logger.Log(1, "updating server version")
		server.Version = peerUpdate.ServerVersion
		config.WriteServerConfig()
	}
	internetGateway, err := wireguard.UpdateWgPeers(peerUpdate.Peers)
	if err != nil {
		logger.Log(0, "error updating wireguard peers"+err.Error())
		return
	}
	config.Netclient().ProxyEnabled = peerUpdate.Host.ProxyEnabled
	config.UpdateHostPeers(serverName, peerUpdate.Peers)
	config.WriteNetclientConfig()
	wireguard.SetPeers()

	if config.Netclient().ProxyEnabled {
		time.Sleep(time.Second * 2) // sleep required to avoid race condition
	} else {
		peerUpdate.ProxyUpdate.Action = proxy_models.NoProxy
	}
	peerUpdate.ProxyUpdate.Server = serverName
	ProxyManagerChan <- &peerUpdate

	for network, networkInfo := range peerUpdate.Network {
		//check if internet gateway has changed
		node := config.GetNode(network)
		oldGateway := node.InternetGateway
		if (internetGateway == nil && oldGateway != nil) || (internetGateway != nil && internetGateway.String() != oldGateway.String()) {
			node.InternetGateway = internetGateway
			config.UpdateNodeMap(node.Network, node)
			if err := config.WriteNodeConfig(); err != nil {
				logger.Log(0, "failed to save internet gateway", err.Error())
			}
		}
		logger.Log(0, "network:", node.Network, "received peer update for node "+node.ID.String()+" "+node.Network)
		if node.DNSOn {
			if err := setHostDNS(networkInfo.DNS, node.Network); err != nil {
				logger.Log(0, "network:", node.Network, "error updating /etc/hosts "+err.Error())
				return
			}
		} else {
			if err := removeHostDNS(node.Network); err != nil {
				logger.Log(0, "network:", node.Network, "error removing profile from /etc/hosts "+err.Error())
				return
			}
		}
	}
	UpdateLocalListenPort()

}

// HostUpdate - mq handler for host update host/update/<HOSTID>/<SERVERNAME>
func HostUpdate(client mqtt.Client, msg mqtt.Message) {
	var hostUpdate models.HostUpdate
	var err error
	serverName := parseServerFromTopic(msg.Topic())
	server := config.GetServer(serverName)
	if server == nil {
		logger.Log(0, "server ", serverName, " not found in config")
		return
	}
	data, err := decryptMsg(serverName, msg.Payload())
	if err != nil {
		return
	}
	err = json.Unmarshal([]byte(data), &hostUpdate)
	if err != nil {
		logger.Log(0, "error unmarshalling host update data")
		return
	}
	logger.Log(3, fmt.Sprintf("---> received host update [ action: %v ] for host from %s ", hostUpdate.Action, serverName))
<<<<<<< HEAD
	var resetInterface, restartDaemon bool
=======
	var resetInterface, sendHostUpdate bool
>>>>>>> cc31f020
	switch hostUpdate.Action {
	case models.JoinHostToNetwork:
		// TODO: add logic here to handle joining host to a network
	case models.DeleteHost:
		if msg.Retained() {
			logger.Log(0, "not performing host deletion since it's a retained messsage")
			return
		}
		unsubscribeHost(client, serverName)
		deleteHostCfg(client, serverName)
		config.WriteNodeConfig()
		config.WriteServerConfig()
		resetInterface = true
	case models.UpdateHost:
<<<<<<< HEAD
		resetInterface, restartDaemon = updateHostConfig(&hostUpdate.Host)
=======
		resetInterface, sendHostUpdate = updateHostConfig(&hostUpdate.Host)
>>>>>>> cc31f020
	default:
		logger.Log(1, "unknown host action")
		return
	}
	config.WriteNetclientConfig()
	if restartDaemon {
		unsubscribeHost(client, serverName)
		if err := daemon.Restart(); err != nil {
			logger.Log(0, "failed to restart daemon: ", err.Error())
		}
		return
	}
	if resetInterface {
		nc := wireguard.GetInterface()
		nc.Close()
		nc = wireguard.NewNCIface(config.Netclient(), config.GetNodes())
		nc.Create()
		if err := nc.Configure(); err != nil {
			logger.Log(0, "could not configure netmaker interface", err.Error())
			return
		}
		wireguard.SetPeers()
	}
	if sendHostUpdate {
		if err := PublishHostUpdate(serverName, models.UpdateHost); err != nil {
			logger.Log(0, "failed to send host update to server ", serverName, err.Error())
		}
	}

}

func deleteHostCfg(client mqtt.Client, server string) {
	config.DeleteServerHostPeerCfg(server)
	nodes := config.GetNodes()
	for k, node := range nodes {
		if node.Server == server {
			unsubscribeNode(client, &node)
			config.DeleteNode(k)
		}
	}
	// delete mq client from ServerSet map
	delete(ServerSet, server)
}

<<<<<<< HEAD
func updateHostConfig(host *models.Host) (resetInterface, restart bool) {
=======
func updateHostConfig(host *models.Host) (resetInterface, sendHostUpdate bool) {
>>>>>>> cc31f020
	hostCfg := config.Netclient()
	if hostCfg == nil || host == nil {
		return
	}
	if hostCfg.ListenPort != host.ListenPort {
		resetInterface = true
	}
	if hostCfg.ProxyListenPort != host.ProxyListenPort {
		restart = true
	}
	if hostCfg.PublicListenPort != 0 && hostCfg.PublicListenPort != host.PublicListenPort {
		sendHostUpdate = true
	}
	// store password before updating
	host.HostPass = hostCfg.HostPass
	hostCfg.Host = *host
	config.UpdateNetclient(*hostCfg)
	config.WriteNetclientConfig()
	return
}

func parseNetworkFromTopic(topic string) string {
	return strings.Split(topic, "/")[1]
}

func parseServerFromTopic(topic string) string {
	return strings.Split(topic, "/")[3]
}<|MERGE_RESOLUTION|>--- conflicted
+++ resolved
@@ -219,11 +219,7 @@
 		return
 	}
 	logger.Log(3, fmt.Sprintf("---> received host update [ action: %v ] for host from %s ", hostUpdate.Action, serverName))
-<<<<<<< HEAD
-	var resetInterface, restartDaemon bool
-=======
-	var resetInterface, sendHostUpdate bool
->>>>>>> cc31f020
+	var resetInterface, sendHostUpdate, restartDaemon bool
 	switch hostUpdate.Action {
 	case models.JoinHostToNetwork:
 		// TODO: add logic here to handle joining host to a network
@@ -238,16 +234,17 @@
 		config.WriteServerConfig()
 		resetInterface = true
 	case models.UpdateHost:
-<<<<<<< HEAD
-		resetInterface, restartDaemon = updateHostConfig(&hostUpdate.Host)
-=======
-		resetInterface, sendHostUpdate = updateHostConfig(&hostUpdate.Host)
->>>>>>> cc31f020
+		resetInterface, sendHostUpdate, restartDaemon = updateHostConfig(&hostUpdate.Host)
 	default:
 		logger.Log(1, "unknown host action")
 		return
 	}
 	config.WriteNetclientConfig()
+	if sendHostUpdate {
+		if err := PublishHostUpdate(serverName, models.UpdateHost); err != nil {
+			logger.Log(0, "failed to send host update to server ", serverName, err.Error())
+		}
+	}
 	if restartDaemon {
 		unsubscribeHost(client, serverName)
 		if err := daemon.Restart(); err != nil {
@@ -266,11 +263,6 @@
 		}
 		wireguard.SetPeers()
 	}
-	if sendHostUpdate {
-		if err := PublishHostUpdate(serverName, models.UpdateHost); err != nil {
-			logger.Log(0, "failed to send host update to server ", serverName, err.Error())
-		}
-	}
 
 }
 
@@ -287,11 +279,7 @@
 	delete(ServerSet, server)
 }
 
-<<<<<<< HEAD
-func updateHostConfig(host *models.Host) (resetInterface, restart bool) {
-=======
-func updateHostConfig(host *models.Host) (resetInterface, sendHostUpdate bool) {
->>>>>>> cc31f020
+func updateHostConfig(host *models.Host) (resetInterface, sendHostUpdate, restart bool) {
 	hostCfg := config.Netclient()
 	if hostCfg == nil || host == nil {
 		return
