package functions

import (
	"encoding/json"
	"fmt"
	"log"
	"net"
	"os"
	"strings"

	mqtt "github.com/eclipse/paho.mqtt.golang"
	"github.com/gravitl/netclient/config"
	"github.com/gravitl/netclient/daemon"
	"github.com/gravitl/netclient/firewall"
	"github.com/gravitl/netclient/ncutils"
	"github.com/gravitl/netclient/networking"
	"github.com/gravitl/netclient/nmproxy/turn"
	"github.com/gravitl/netclient/routes"
	"github.com/gravitl/netclient/wireguard"
	"github.com/gravitl/netmaker/logger"
	"github.com/gravitl/netmaker/models"
	"github.com/gravitl/txeh"
	"golang.org/x/exp/slog"
	"golang.zx2c4.com/wireguard/wgctrl/wgtypes"
)

// MQTimeout - time out for mqtt connections
const MQTimeout = 30

// All -- mqtt message hander for all ('#') topics
var All mqtt.MessageHandler = func(client mqtt.Client, msg mqtt.Message) {
	slog.Info("default message handler -- received message but not handling", "topic", msg.Topic())
}

// NodeUpdate -- mqtt message handler for /update/<NodeID> topic
func NodeUpdate(client mqtt.Client, msg mqtt.Message) {
	network := parseNetworkFromTopic(msg.Topic())
	slog.Info("processing node update for network", "network", network)
	node := config.GetNode(network)
	server := config.Servers[node.Server]
	data, err := decryptMsg(server.Name, msg.Payload())
	if err != nil {
		slog.Error("error decrypting message", "error", err)
		return
	}
	serverNode := models.Node{}
	if err = json.Unmarshal([]byte(data), &serverNode); err != nil {
		slog.Error("error unmarshalling node update data", "error", err)
		return
	}
	newNode := config.Node{}
	newNode.CommonNode = serverNode.CommonNode

	// see if cache hit, if so skip
	var currentMessage = read(newNode.Network, lastNodeUpdate)
	if currentMessage == string(data) {
		slog.Info("cache hit on node update ... skipping")
		return
	}
	insert(newNode.Network, lastNodeUpdate, string(data)) // store new message in cache
	logger.Log(0, "network:", newNode.Network, "received message to update node "+newNode.ID.String())
	switch newNode.Action {
	case models.NODE_DELETE:
		slog.Info("received delete request for", "node", newNode.ID, "network", newNode.Network)
		unsubscribeNode(client, &newNode)
		if _, err = LeaveNetwork(newNode.Network, true); err != nil {
			if !strings.Contains("rpc error", err.Error()) {
				slog.Error("failed to leave network, please check that local files for network were removed", "network", newNode.Network, "error", err)
				return
			}
		}
		slog.Info("node was deleted", "node", newNode.ID, "network", newNode.Network)
		return
	}
	// Save new config
	newNode.Action = models.NODE_NOOP
	config.UpdateNodeMap(network, newNode)
	if err := config.WriteNodeConfig(); err != nil {
		slog.Warn("failed to write node config", "error", err)
	}
	nc := wireguard.NewNCIface(config.Netclient(), config.GetNodes())
	if err := nc.Configure(); err != nil {
		slog.Error("could not configure netmaker interface", "error", err)
		return
	}
}

// HostPeerUpdate - mq handler for host peer update peers/host/<HOSTID>/<SERVERNAME>
func HostPeerUpdate(client mqtt.Client, msg mqtt.Message) {
	var peerUpdate models.HostPeerUpdate
	var err error
	if len(config.GetNodes()) == 0 {
		slog.Info("skipping unwanted peer update, no nodes exist")
		return
	}
	serverName := parseServerFromTopic(msg.Topic())
	server := config.GetServer(serverName)
	if server == nil {
		slog.Error("server not found in config", "server", serverName)
		return
	}
	slog.Info("processing peer update for server", "server", serverName)
	data, err := decryptMsg(serverName, msg.Payload())
	if err != nil {
		return
	}
	err = json.Unmarshal([]byte(data), &peerUpdate)
	if err != nil {
		slog.Error("error unmarshalling peer data", "error", err)
		return
	}
	turn.ResetCh <- struct{}{}
	if peerUpdate.ServerVersion != config.Version {
		slog.Warn("server/client version mismatch", "server", peerUpdate.ServerVersion, "client", config.Version)
		if versionLessThan(config.Version, peerUpdate.ServerVersion) && config.Netclient().Host.AutoUpdate {
			if err := UseVersion(peerUpdate.ServerVersion, true); err != nil {
				slog.Error("error updating client to server's version", "error", err)
			} else {
				slog.Info("updated client to server's version", "version", peerUpdate.ServerVersion)
			}
		}
	}
	if peerUpdate.ServerVersion != server.Version {
		slog.Info("updating server version", "server", serverName, "version", peerUpdate.ServerVersion)
		server.Version = peerUpdate.ServerVersion
		config.WriteServerConfig()
	}
	gwDetected := config.GW4PeerDetected || config.GW6PeerDetected
	currentGW4 := config.GW4Addr
	currentGW6 := config.GW6Addr
	_, isInetGW := config.UpdateHostPeers(peerUpdate.Peers)
	_ = config.WriteNetclientConfig()
	_ = wireguard.SetPeers(false)
	wireguard.GetInterface().GetPeerRoutes()
	if err = routes.SetNetmakerPeerEndpointRoutes(config.Netclient().DefaultInterface); err != nil {
		slog.Warn("error when setting peer routes after peer update", "error", err)
	}
	_ = wireguard.GetInterface().ApplyAddrs(true)
	gwDelta := (currentGW4.IP != nil && !currentGW4.IP.Equal(config.GW4Addr.IP)) ||
		(currentGW6.IP != nil && !currentGW6.IP.Equal(config.GW6Addr.IP))
	originalGW := currentGW4
	if originalGW.IP != nil {
		originalGW = currentGW6
	}
	handlePeerInetGateways(
		gwDetected,
		isInetGW,
		gwDelta,
		&originalGW,
	)
<<<<<<< HEAD
	if config.GetServer(config.CurrServer).EndpointDetection {
=======
	if peerUpdate.EndpointDetection {
		slog.Debug("endpoint detection enabled")
>>>>>>> 0141a5f9
		go handleEndpointDetection(&peerUpdate)
	}

}

// HostSinglePeerUpdate - mq handler for host single peer update peer/host/<HOSTID>/<SERVERNAME>
func HostSinglePeerUpdate(client mqtt.Client, msg mqtt.Message) {
	var peerUpdate models.PeerAction
	var err error
	if len(config.GetNodes()) == 0 {
		logger.Log(3, "skipping unwanted peer update, no nodes exist")
		return
	}
	serverName := parseServerFromTopic(msg.Topic())
	server := config.GetServer(serverName)
	if server == nil {
		logger.Log(0, "server ", serverName, " not found in config")
		return
	}
	logger.Log(3, "received peer update for host from: ", serverName)
	data, err := decryptMsg(serverName, msg.Payload())
	if err != nil {
		return
	}
	err = json.Unmarshal([]byte(data), &peerUpdate)
	if err != nil {
		logger.Log(0, "error unmarshalling peer data")
		return
	}
	logger.Log(0, fmt.Sprintf("#### Single Peer Update: %+v", peerUpdate))
	defer clearRetainedMsg(client, msg.Topic())
	gwDetected := config.GW4PeerDetected || config.GW6PeerDetected
	currentGW4 := config.GW4Addr
	currentGW6 := config.GW6Addr
	isInetGW := config.UpdateHostPeersSingleton(peerUpdate)
	if peerUpdate.Action == models.RemovePeer {
		// remove peers from interface
		err = wireguard.RemovePeers(peerUpdate.Peers)
		if err != nil {
			logger.Log(0, "failed to remove peer: ", err.Error())
		}
	}
	_ = config.WriteNetclientConfig()
	_ = wireguard.SetPeers(false)
	wireguard.GetInterface().GetPeerRoutes()
	if err = routes.SetNetmakerPeerEndpointRoutes(config.Netclient().DefaultInterface); err != nil {
		logger.Log(0, "error when setting peer routes after peer update", err.Error())
	}
	_ = wireguard.GetInterface().ApplyAddrs(true)
	gwDelta := (currentGW4.IP != nil && !currentGW4.IP.Equal(config.GW4Addr.IP)) ||
		(currentGW6.IP != nil && !currentGW6.IP.Equal(config.GW6Addr.IP))
	originalGW := currentGW4
	if originalGW.IP != nil {
		originalGW = currentGW6
	}
	handlePeerInetGateways(
		gwDetected,
		isInetGW,
		gwDelta,
		&originalGW,
	)
}

func firewallUpdate(client mqtt.Client, msg mqtt.Message) {
	var fwUpdate models.FwUpdate
	serverName := parseServerFromTopic(msg.Topic())
	server := config.GetServer(serverName)
	if server == nil {
		logger.Log(0, "server ", serverName, " not found in config")
		return
	}
	logger.Log(3, "received fw update for host from: ", serverName)
	data, err := decryptMsg(serverName, msg.Payload())
	if err != nil {
		return
	}
	err = json.Unmarshal([]byte(data), &fwUpdate)
	if err != nil {
		logger.Log(0, "error unmarshalling peer data")
		return
	}
	logger.Log(0, fmt.Sprintf("#### Fw Update: %+v", fwUpdate))
	handleFwUpdate(serverName, &fwUpdate)
}

// HostUpdate - mq handler for host update host/update/<HOSTID>/<SERVERNAME>
func HostUpdate(client mqtt.Client, msg mqtt.Message) {
	var hostUpdate models.HostUpdate
	var err error
	serverName := parseServerFromTopic(msg.Topic())
	server := config.GetServer(serverName)
	if server == nil {
		slog.Error("server not found in config", "server", serverName)
		return
	}
	data, err := decryptMsg(serverName, msg.Payload())
	if err != nil {
		slog.Error("error decrypting message", "error", err)
		return
	}
	err = json.Unmarshal([]byte(data), &hostUpdate)
	if err != nil {
		slog.Error("error unmarshalling host update data", "error", err)
		return
	}
	slog.Info("processing host update", "server", serverName, "action", hostUpdate.Action)
	var resetInterface, restartDaemon, clearMsg bool
	switch hostUpdate.Action {
	case models.JoinHostToNetwork:
		commonNode := hostUpdate.Node.CommonNode
		nodeCfg := config.Node{
			CommonNode: commonNode,
		}
		config.UpdateNodeMap(hostUpdate.Node.Network, nodeCfg)
		server := config.GetServer(serverName)
		if server == nil {
			return
		}
		server.Nodes[hostUpdate.Node.Network] = true
		config.UpdateServer(serverName, *server)
		config.WriteNodeConfig()
		config.WriteServerConfig()
		slog.Info("added node to network", "network", hostUpdate.Node.Network, "server", serverName)
		clearRetainedMsg(client, msg.Topic()) // clear message before ACK
		if err = PublishHostUpdate(serverName, models.Acknowledgement); err != nil {
			slog.Error("failed to response with ACK to server", "server", serverName, "error", err)
		}
		resetInterface = true
	case models.DeleteHost:
		clearRetainedMsg(client, msg.Topic())
		unsubscribeHost(client, serverName)
		deleteHostCfg(client, serverName)
		config.WriteNodeConfig()
		config.WriteServerConfig()
		restartDaemon = true
	case models.UpdateHost:
		resetInterface, restartDaemon = config.UpdateHost(&hostUpdate.Host)
		clearMsg = true
	case models.RequestAck:
		clearRetainedMsg(client, msg.Topic()) // clear message before ACK
		if err = PublishHostUpdate(serverName, models.Acknowledgement); err != nil {
			slog.Error("failed to response with ACK to server", "server", serverName, "error", err)
		}
	case models.SignalHost:
		turn.PeerSignalCh <- hostUpdate.Signal
	case models.UpdateKeys:
		clearRetainedMsg(client, msg.Topic()) // clear message
		UpdateKeys()
	default:
		slog.Error("unknown host action", "action", hostUpdate.Action)
		return
	}
	if err = config.WriteNetclientConfig(); err != nil {
		slog.Error("failed to write host config", "error", err)
		return
	}

	if restartDaemon {
		if clearMsg {
			clearRetainedMsg(client, msg.Topic())
		}
		slog.Info("Calling Daemon Restart!!")
		if err := daemon.Restart(); err != nil {
			slog.Error("failed to restart daemon", "error", err)
		}
		return
	}
	if resetInterface {
		nc := wireguard.GetInterface()
		nc.Close()
		nc = wireguard.NewNCIface(config.Netclient(), config.GetNodes())
		nc.Create()
		if err := nc.Configure(); err != nil {
			slog.Error("could not configure netmaker interface", "error", err)
			return
		}

		if err = wireguard.SetPeers(false); err == nil {
			if err = routes.SetNetmakerPeerEndpointRoutes(config.Netclient().DefaultInterface); err != nil {
				slog.Error("error when setting peer routes after host update", "error", err)
			}
		}
	}
}

// handleEndpointDetection - select best interface for each peer and set it as endpoint
func handleEndpointDetection(peerUpdate *models.HostPeerUpdate) {
	hostPubKey := config.Netclient().PublicKey.String()
	currentCidrs := getAllAllowedIPs(peerUpdate.Peers[:])
	for idx := range peerUpdate.Peers {
		peerPubKey := peerUpdate.Peers[idx].PublicKey.String()
		if peerInfo, ok := peerUpdate.HostNetworkInfo[peerPubKey]; ok {
			for i := range peerInfo.Interfaces {
				peerIface := peerInfo.Interfaces[i]
				peerIP := peerIface.Address.IP
				if peerUpdate.Peers[idx].Endpoint == nil || peerIP == nil {
					continue
				}
				// check to skip bridge network
				if ncutils.IsBridgeNetwork(peerIface.Name) {
					continue
				}
				if strings.Contains(peerIP.String(), "127.0.0.") ||
					peerIP.IsMulticast() ||
					(peerIP.IsLinkLocalUnicast() && strings.Count(peerIP.String(), ":") >= 2) ||
					peerUpdate.Peers[idx].Endpoint.IP.Equal(peerIP) ||
					isAddressInPeers(peerIP, currentCidrs) {
					continue
				}
				if err := networking.FindBestEndpoint(
					peerIP.String(),
					hostPubKey,
					peerPubKey,
					config.Netclient().ListenPort,
				); err != nil { // happens v often
					slog.Debug("failed to check for endpoint on peer", "peer", peerPubKey, "error", err)
				}
			}
		}
	}
}

func deleteHostCfg(client mqtt.Client, server string) {
	config.DeleteServerHostPeerCfg()
	nodes := config.GetNodes()
	for k, node := range nodes {
		node := node
		if node.Server == server {
			unsubscribeNode(client, &node)
			config.DeleteNode(k)
		}
	}
	config.DeleteServer(server)
}

func parseNetworkFromTopic(topic string) string {
	return strings.Split(topic, "/")[2]
}

func parseServerFromTopic(topic string) string {
	return strings.Split(topic, "/")[3]
}

// dnsUpdate - mq handler for host update dns/<HOSTID>/server
func dnsUpdate(client mqtt.Client, msg mqtt.Message) {
	temp := os.TempDir()
	lockfile := temp + "/netclient-lock"
	if err := config.Lock(lockfile); err != nil {
		slog.Error("could not create lock file", "error", err)
		return
	}
	defer config.Unlock(lockfile)
	var dns models.DNSUpdate
	serverName := parseServerFromTopic(msg.Topic())
	server := config.GetServer(serverName)
	if server == nil {
		slog.Error("server not found in config", "server", serverName)
		return
	}
	data, err := decryptMsg(serverName, msg.Payload())
	if err != nil {
		return
	}
	if err := json.Unmarshal([]byte(data), &dns); err != nil {
		slog.Error("error unmarshalling dns update", "error", err)
	}
	if config.Netclient().Debug {
		log.Println("dnsUpdate received", dns)
	}
	var currentMessage = read("dns", lastDNSUpdate)
	if currentMessage == string(data) {
		slog.Info("cache hit on dns update ... skipping")
		return
	}
	insert("dns", lastDNSUpdate, string(data))
	slog.Info("received dns update", "name", dns.Name, "address", dns.Address, "action", dns.Action)
	applyDNSUpdate(dns)
}

func applyDNSUpdate(dns models.DNSUpdate) {
	if config.Netclient().Debug {
		log.Println(dns)
	}
	hosts, err := txeh.NewHostsDefault()
	if err != nil {
		slog.Error("failed to read hosts file", "error", err)
		return
	}
	switch dns.Action {
	case models.DNSInsert:
		hosts.AddHost(dns.Address, dns.Name, etcHostsComment)
	case models.DNSDeleteByName:
		hosts.RemoveHost(dns.Name, etcHostsComment)
	case models.DNSDeleteByIP:
		hosts.RemoveAddress(dns.Address, etcHostsComment)
	case models.DNSReplaceName:
		ok, ip, _ := hosts.HostAddressLookup(dns.Name, txeh.IPFamilyV4, etcHostsComment)
		if !ok {
			slog.Error("failed to find dns address for host", "host", dns.Name)
			return
		}
		dns.Address = ip
		hosts.RemoveHost(dns.Name, etcHostsComment)
		hosts.AddHost(dns.Address, dns.NewName, etcHostsComment)
	case models.DNSReplaceIP:
		hosts.RemoveAddress(dns.Address, etcHostsComment)
		hosts.AddHost(dns.NewAddress, dns.Name, etcHostsComment)
	}
	if err := hosts.Save(); err != nil {
		slog.Error("error saving hosts file", "error", err)
		return
	}
}

// dnsAll- mq handler for host update dnsall/<HOSTID>/server
func dnsAll(client mqtt.Client, msg mqtt.Message) {
	temp := os.TempDir()
	lockfile := temp + "/netclient-lock"
	if err := config.Lock(lockfile); err != nil {
		slog.Error("could not create lock file", "error", err)
		return
	}
	defer config.Unlock(lockfile)
	var dns []models.DNSUpdate
	serverName := parseServerFromTopic(msg.Topic())
	server := config.GetServer(serverName)
	if server == nil {
		slog.Error("server not found in config", "server", serverName)
		return
	}
	data, err := decryptMsg(serverName, msg.Payload())
	if err != nil {
		return
	}
	if err := json.Unmarshal([]byte(data), &dns); err != nil {
		slog.Error("error unmarshalling dns update", "error", err)
	}
	if config.Netclient().Debug {
		log.Println("all dns", dns)
	}
	var currentMessage = read("dnsall", lastALLDNSUpdate)
	slog.Info("received initial dns", "dns", dns)
	if currentMessage == string(data) {
		slog.Info("cache hit on all dns ... skipping")
		if config.Netclient().Debug {
			log.Println("dns cache", currentMessage, string(data))
		}
		return
	}
	insert("dnsall", lastALLDNSUpdate, string(data))
	applyAllDNS(dns)
}

func applyAllDNS(dns []models.DNSUpdate) {
	hosts, err := txeh.NewHostsDefault()
	if err != nil {
		slog.Error("failed to read hosts file", "error", err)
		return
	}
	for _, entry := range dns {
		if entry.Action != models.DNSInsert {
			slog.Info("invalid dns actions", "action", entry.Action)
			continue
		}
		hosts.AddHost(entry.Address, entry.Name, etcHostsComment)
	}

	if err := hosts.Save(); err != nil {
		slog.Error("error saving hosts file", "error", err)
		return
	}
}

func getAllAllowedIPs(peers []wgtypes.PeerConfig) (cidrs []net.IPNet) {
	if len(peers) > 0 { // nil check
		for i := range peers {
			peer := peers[i]
			cidrs = append(cidrs, peer.AllowedIPs...)
		}
	}
	if cidrs == nil {
		cidrs = []net.IPNet{}
	}
	return
}

func isAddressInPeers(ip net.IP, cidrs []net.IPNet) bool {
	if len(cidrs) > 0 {
		for i := range cidrs {
			currCidr := cidrs[i]
			if currCidr.Contains(ip) {
				return true
			}
		}
	}
	return false
}

func handlePeerInetGateways(gwDetected, isHostInetGateway, gwDelta bool, originalGW *net.IPNet) { // isHostInetGateway indicates if host should worry about setting gateways
	if gwDelta { // handle switching gateway IP to other GW peer
		if config.GW4PeerDetected {
			if err := routes.RemoveDefaultGW(originalGW); err != nil {
				slog.Error("failed to remove default gateway from peer", "gateway", originalGW, "error", err)
			}
			if err := routes.SetDefaultGateway(&config.GW4Addr); err != nil {
				slog.Error("failed to set default gateway to peer", "gateway", config.GW4Addr, "error", err)
			}
		} else if config.GW6PeerDetected {
			if err := routes.SetDefaultGateway(&config.GW6Addr); err != nil {
				slog.Error("failed to set default gateway to peer", "gateway", config.GW6Addr, "error", err)
			}
		}
	} else {
		if !gwDetected && config.GW4PeerDetected && !isHostInetGateway { // ipv4 gateways take priority
			if err := routes.SetDefaultGateway(&config.GW4Addr); err != nil {
				slog.Error("failed to set default gateway to peer", "gateway", config.GW4Addr, "error", err)
			}
		} else if gwDetected && !config.GW4PeerDetected {
			if err := routes.RemoveDefaultGW(&config.GW4Addr); err != nil {
				slog.Error("failed to remove default gateway to peer", "gateway", config.GW4Addr, "error", err)
			}
		} else if !gwDetected && config.GW6PeerDetected && !isHostInetGateway {
			if err := routes.SetDefaultGateway(&config.GW6Addr); err != nil {
				slog.Error("failed to set default gateway to peer", "gateway", config.GW6Addr, "error", err)
			}
		} else if gwDetected && !config.GW6PeerDetected {
			if err := routes.RemoveDefaultGW(&config.GW6Addr); err != nil {
				slog.Error("failed to remove default gateway to peer", "gateway", config.GW6Addr, "error", err)
			}
		}
	}
}

func handleFwUpdate(server string, payload *models.FwUpdate) {

	if payload.IsIngressGw {
		firewall.SetIngressRoutes(server, payload.IngressInfo)
	} else {
		firewall.DeleteIngressRules(server)
	}
	if payload.IsEgressGw {
		firewall.SetEgressRoutes(server, payload.EgressInfo)
	} else {
		firewall.DeleteEgressGwRoutes(server)
	}

}<|MERGE_RESOLUTION|>--- conflicted
+++ resolved
@@ -148,12 +148,8 @@
 		gwDelta,
 		&originalGW,
 	)
-<<<<<<< HEAD
-	if config.GetServer(config.CurrServer).EndpointDetection {
-=======
 	if peerUpdate.EndpointDetection {
 		slog.Debug("endpoint detection enabled")
->>>>>>> 0141a5f9
 		go handleEndpointDetection(&peerUpdate)
 	}
 
