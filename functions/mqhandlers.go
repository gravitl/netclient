--- conflicted
+++ resolved
@@ -218,12 +218,8 @@
 		logger.Log(0, "error unmarshalling host update data")
 		return
 	}
-<<<<<<< HEAD
+	logger.Log(3, fmt.Sprintf("---> received host update [ action: %v ] for host from %s ", hostUpdate.Action, serverName))
 	var resetInterface, restartDaemon bool
-=======
-	logger.Log(3, fmt.Sprintf("---> received host update [ action: %v ] for host from %s ", hostUpdate.Action, serverName))
-	var resetInterface bool
->>>>>>> c1cc70fc
 	switch hostUpdate.Action {
 	case models.JoinHostToNetwork:
 		// TODO: add logic here to handle joining host to a network
