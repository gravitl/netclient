package functions

import (
	"encoding/json"
	"strings"
	"time"

	mqtt "github.com/eclipse/paho.mqtt.golang"
	"github.com/gravitl/netclient/config"
	"github.com/gravitl/netclient/wireguard"
	"github.com/gravitl/netmaker/logger"
	"github.com/gravitl/netmaker/models"
)

// MQTimeout - time out for mqtt connections
const MQTimeout = 30

// All -- mqtt message hander for all ('#') topics
var All mqtt.MessageHandler = func(client mqtt.Client, msg mqtt.Message) {
	logger.Log(0, "default message handler -- received message but not handling")
	logger.Log(0, "topic: "+string(msg.Topic()))
}

// NodeUpdate -- mqtt message handler for /update/<NodeID> topic
func NodeUpdate(client mqtt.Client, msg mqtt.Message) {
	network := parseNetworkFromTopic(msg.Topic())
	logger.Log(0, "processing node update for network", network)
	node := config.GetNode(network)
	//server := config.Servers[node.Server]
	data, err := decryptMsg(&node, msg.Payload())
	if err != nil {
		logger.Log(0, "error decrypting message", err.Error())
		return
	}
	nodeUpdate := models.Node{}
	if err = json.Unmarshal([]byte(data), &nodeUpdate); err != nil {
		logger.Log(0, "error unmarshalling node update data"+err.Error())
		return
	}
	// see if cache hit, if so skip
	var currentMessage = read(nodeUpdate.Network, lastNodeUpdate)
	if currentMessage == string(data) {
		logger.Log(3, "cache hit on node update ... skipping")
		return
	}
	var nodeGet models.NodeGet
	nodeGet.Node = nodeUpdate
	for _, wgnode := range config.GetNodes() {
		nodeGet.Peers = append(nodeGet.Peers, wgnode.Peers...)
	}
	newNode, _, _ := config.ConvertNode(&nodeGet)
	insert(newNode.Network, lastNodeUpdate, string(data)) // store new message in cache
	logger.Log(0, "network:", newNode.Network, "received message to update node "+newNode.ID)
	// check if interface needs to delta
	ifaceDelta := wireguard.IfaceDelta(&node, newNode)
	shouldDNSChange := node.DNSOn != newNode.DNSOn
	hubChange := node.IsHub != newNode.IsHub
	keepaliveChange := node.PersistentKeepalive != newNode.PersistentKeepalive
	//nodeCfg.Node = newNode
	switch newNode.Action {
	case models.NODE_DELETE:
		logger.Log(0, "network:", newNode.Network, " received delete request for %s", newNode.ID)
		unsubscribeNode(client, newNode)
		if _, err = LeaveNetwork(newNode.Network); err != nil {
			if !strings.Contains("rpc error", err.Error()) {
				logger.Log(0, "failed to leave, please check that local files for network", newNode.Network, "were removed")
				return
			}
		}
		logger.Log(0, newNode.ID, "was removed from network", newNode.Network)
		return
	case models.NODE_UPDATE_KEY:
		// == get the current key for node ==
		oldPrivateKey := config.Netclient().PrivateKey
		if err := UpdateKeys(newNode, config.Netclient(), client); err != nil {
			logger.Log(0, "err updating wireguard keys, reusing last key\n", err.Error())
			config.Netclient().PrivateKey = oldPrivateKey
		}
		config.Netclient().PublicKey = config.Netclient().PrivateKey.PublicKey()
		ifaceDelta = true
	case models.NODE_FORCE_UPDATE:
		ifaceDelta = true
	case models.NODE_NOOP:
	default:
	}
	// Save new config
	newNode.Action = models.NODE_NOOP
	config.UpdateNodeMap(network, *newNode)
	if err := config.WriteNodeConfig(); err != nil {
		logger.Log(0, newNode.Network, "error updating node configuration: ", err.Error())
	}
	nc := wireguard.NewNCIface(config.Netclient(), config.GetNodes())
	if err := nc.Create(); err != nil {
		logger.Log(0, "could not create netmaker interface", err.Error())
		return
	}
	if err := nc.Configure(); err != nil {
		logger.Log(0, "could not configure netmaker interface", err.Error())
		return
	}
	wireguard.SetPeers()
	if err := wireguard.UpdateWgInterface(newNode, config.Netclient()); err != nil {

		logger.Log(0, "error updating wireguard config "+err.Error())
		return
	}
<<<<<<< HEAD
=======
	if keepaliveChange {
		wireguard.UpdateKeepAlive(newNode.PersistentKeepalive)
	}
	time.Sleep(time.Second)
	if ifaceDelta { // if a change caused an ifacedelta we need to notify the server to update the peers
		doneErr := publishSignal(newNode, DONE)
		if doneErr != nil {
			logger.Log(0, "network:", newNode.Network, "could not notify server to update peers after interface change")
>>>>>>> 2f0c55c0
		} else {
			logger.Log(0, "network:", newNode.Network, "signalled finished interface update to server")
		}
	} else if hubChange {
		doneErr := publishSignal(newNode, DONE)
		if doneErr != nil {
			logger.Log(0, "network:", newNode.Network, "could not notify server to update peers after hub change")
		} else {
			logger.Log(0, "network:", newNode.Network, "signalled finished hub update to server")
		}
	}
	//deal with DNS
	if newNode.DNSOn && shouldDNSChange {
		logger.Log(0, "network:", newNode.Network, "settng DNS off")
		if err := removeHostDNS(newNode.Network); err != nil {
			logger.Log(0, "network:", newNode.Network, "error removing netmaker profile from /etc/hosts "+err.Error())
		}
		//		_, err := ncutils.RunCmd("/usr/bin/resolvectl revert "+nodeCfg.Node.Interface, true)
		//		if err != nil {
		//			logger.Log(0, "error applying dns" + err.Error())
		//		}
	}
	_ = UpdateLocalListenPort(newNode)
}

// UpdatePeers -- mqtt message handler for peers/<Network>/<NodeID> topic
func UpdatePeers(client mqtt.Client, msg mqtt.Message) {
	var peerUpdate models.PeerUpdate
	var err error
	network := parseNetworkFromTopic(msg.Topic())
	node := config.GetNode(network)
	server := config.GetServer(node.Server)
	logger.Log(3, "received peer update for", network)
	data, err := decryptMsg(&node, msg.Payload())
	if err != nil {
		return
	}
	err = json.Unmarshal([]byte(data), &peerUpdate)
	if err != nil {
		logger.Log(0, "error unmarshalling peer data")
		return
	}
	// see if cached hit, if so skip
	var currentMessage = read(peerUpdate.Network, lastPeerUpdate)
	if currentMessage == string(data) {
		return
	}
	insert(peerUpdate.Network, lastPeerUpdate, string(data))
	// check version
	if peerUpdate.ServerVersion != config.Version {
		logger.Log(0, "server/client version mismatch server: ", peerUpdate.ServerVersion, " client: ", config.Version)
	}
	if peerUpdate.ServerVersion != server.Version {
		logger.Log(1, "updating server version")
		server.Version = peerUpdate.ServerVersion
		config.WriteServerConfig()
	}
	//update peers in node map
	updateNode := config.GetNode(peerUpdate.Network)
	updateNode.Peers = peerUpdate.Peers
	config.UpdateNodeMap(updateNode.Network, updateNode)
	internetGateway, err := wireguard.UpdateWgPeers(peerUpdate.Peers)
	if err != nil {
		logger.Log(0, "error updating wireguard peers"+err.Error())
		return
	}
	//check if internet gateway has changed
	oldGateway := node.InternetGateway
	if (internetGateway == nil && oldGateway != nil) || (internetGateway != nil && internetGateway.String() != oldGateway.String()) {
		node.InternetGateway = internetGateway
		config.UpdateNodeMap(node.Network, node)
		if err := config.WriteNodeConfig(); err != nil {
			logger.Log(0, "failed to save internet gateway", err.Error())
		}
	}
	wireguard.SetPeers()
	logger.Log(0, "network:", node.Network, "received peer update for node "+node.ID+" "+node.Network)
	if node.DNSOn {
		if err := setHostDNS(peerUpdate.DNS, node.Network); err != nil {
			logger.Log(0, "network:", node.Network, "error updating /etc/hosts "+err.Error())
			return
		}
	} else {
		if err := removeHostDNS(node.Network); err != nil {
			logger.Log(0, "network:", node.Network, "error removing profile from /etc/hosts "+err.Error())
			return
		}
	}
	UpdateLocalListenPort(&node)
}

func parseNetworkFromTopic(topic string) string {
	return strings.Split(topic, "/")[1]
}<|MERGE_RESOLUTION|>--- conflicted
+++ resolved
@@ -104,8 +104,6 @@
 		logger.Log(0, "error updating wireguard config "+err.Error())
 		return
 	}
-<<<<<<< HEAD
-=======
 	if keepaliveChange {
 		wireguard.UpdateKeepAlive(newNode.PersistentKeepalive)
 	}
@@ -114,7 +112,6 @@
 		doneErr := publishSignal(newNode, DONE)
 		if doneErr != nil {
 			logger.Log(0, "network:", newNode.Network, "could not notify server to update peers after interface change")
->>>>>>> 2f0c55c0
 		} else {
 			logger.Log(0, "network:", newNode.Network, "signalled finished interface update to server")
 		}
