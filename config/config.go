--- conflicted
+++ resolved
@@ -60,10 +60,7 @@
 	MacAddress        net.HardwareAddr
 	TrafficKeyPrivate []byte
 	TrafficKeyPublic  []byte
-<<<<<<< HEAD
-=======
 	InternetGateway   net.UDPAddr
->>>>>>> 2f0c55c0
 }
 
 func init() {
