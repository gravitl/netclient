// Package config provides functions for reading the config.
package config

import (
	"crypto/rand"
	"encoding/json"
	"errors"
	"net"
	"os"
	"path/filepath"
	"runtime"
	"strconv"
	"strings"
	"syscall"
	"time"

	"github.com/google/uuid"
	"github.com/gravitl/netclient/ncutils"
	"github.com/gravitl/netmaker/logger"
	"github.com/gravitl/netmaker/logic"
	"github.com/gravitl/netmaker/models"
	"github.com/spf13/viper"
	"golang.org/x/crypto/nacl/box"
	"golang.zx2c4.com/wireguard/wgctrl/wgtypes"
	"gopkg.in/yaml.v3"
)

const (
	// LinuxAppDataPath - linux path
	LinuxAppDataPath = "/etc/netclient/"
	// MacAppDataPath - mac path
	MacAppDataPath = "/Applications/Netclient/"
	// WindowsAppDataPath - windows path
	WindowsAppDataPath = "C:\\Program Files (x86)\\Netclient\\"
	// Timeout timelimit for obtaining/releasing lockfile
	Timeout = time.Second * 5
	// ConfigLockfile lockfile to control access to config file
	ConfigLockfile = "config.lck"
	// MaxNameLength maximum length of a node name
	MaxNameLength = 62
	// DefaultListenPort default port for wireguard
	DefaultListenPort = 51821
	// DefaultMTU default MTU for wireguard
	DefaultMTU = 1420
)

var (
	netclient Config // netclient contains the netclient config
	// Version - default version string
	Version = "dev"
	// GW4PeerDetected - indicates if an IPv4 gwPeer (0.0.0.0/0) was found
	GW4PeerDetected bool
	// GW4Addr - the peer's address for IPv4 gateways
	GW4Addr net.IPNet
	// GW6PeerDetected - indicates if an IPv6 gwPeer (::/0) was found, currently unused
	GW6PeerDetected bool
	// GW6Addr - the peer's address for IPv6 gateways
	GW6Addr net.IPNet
	// WgPublicListenPort - host's wireguard public listen port
	WgPublicListenPort int
	// HostPublicIP - host's public endpoint
	HostPublicIP net.IP
)

// Config configuration for netclient and host as a whole
type Config struct {
	models.Host
<<<<<<< HEAD
	PrivateKey        wgtypes.Key          `json:"privatekey" yaml:"privatekey"`
	TrafficKeyPrivate []byte               `json:"traffickeyprivate" yaml:"traffickeyprivate"`
	HostPeers         []wgtypes.PeerConfig `json:"host_peers" yaml:"host_peers"`
=======
	PrivateKey        wgtypes.Key                     `json:"privatekey" yaml:"privatekey"`
	TrafficKeyPrivate []byte                          `json:"traffickeyprivate" yaml:"traffickeyprivate"`
	HostPeers         map[string][]wgtypes.PeerConfig `json:"peers" yaml:"peers"`
	DisableGUIServer  bool                            `json:"disableguiserver" yaml:"disableguiserver"`
>>>>>>> b3c7226b
}

func init() {
	Servers = make(map[string]Server)
	Nodes = make(map[string]Node)

}

// UpdateNetcllient updates the in memory version of the host configuration
func UpdateNetclient(c Config) {
	logger.Verbosity = c.Verbosity
	logger.Log(3, "Logging verbosity updated to", strconv.Itoa(logger.Verbosity))
	netclient = c
}

func UpdateHost(host *models.Host) (resetInterface, restart bool) {
	hostCfg := Netclient()
	if hostCfg == nil || host == nil {
		return
	}
	if (host.ListenPort != 0 && hostCfg.ListenPort != host.ListenPort) ||
		(host.ProxyListenPort != 0 && hostCfg.ProxyListenPort != host.ProxyListenPort) {
		restart = true
	}
	if host.MTU != 0 && hostCfg.MTU != host.MTU {
		resetInterface = true
	}
	// do not update fields that should not be changed by server
	host.OS = hostCfg.OS
	host.FirewallInUse = hostCfg.FirewallInUse
	host.DaemonInstalled = hostCfg.DaemonInstalled
	host.ID = hostCfg.ID
	host.Version = hostCfg.Version
	host.MacAddress = hostCfg.MacAddress
	host.PublicKey = hostCfg.PublicKey
	host.TrafficKeyPublic = hostCfg.TrafficKeyPublic
	// store password before updating
	host.HostPass = hostCfg.HostPass
	hostCfg.Host = *host
	UpdateNetclient(*hostCfg)
	WriteNetclientConfig()
	return
}

// Netclient returns a pointer to the im memory version of the host configuration
func Netclient() *Config {
	return &netclient
}

// UpdateHostPeers - updates host peer map in the netclient config
func UpdateHostPeers(peers []wgtypes.PeerConfig) (isHostInetGW bool) {
	netclient.HostPeers = peers
	return detectOrFilterGWPeers(peers)
}

// DeleteServerHostPeerCfg - deletes the host peers for the server
func DeleteServerHostPeerCfg() {
	netclient.HostPeers = []wgtypes.PeerConfig{}
}

// RemoveServerHostPeerCfg - sets remove flag for all peers on the given server peers
func RemoveServerHostPeerCfg() {
	if netclient.HostPeers == nil {
		netclient.HostPeers = []wgtypes.PeerConfig{}
		return
	}
	peers := netclient.HostPeers
	for i := range peers {
		peer := peers[i]
		peer.Remove = true
		peers[i] = peer
	}
	netclient.HostPeers = peers
	_ = WriteNetclientConfig()
}

// SetVersion - sets version for use by other packages
func SetVersion(ver string) {
	Version = ver
}

// setLogVerbosity sets the logger verbosity from config
func setLogVerbosity(flags *viper.Viper) {
	verbosity := flags.GetInt("verbosity")
	if netclient.Verbosity > verbosity {
		logger.Verbosity = netclient.Verbosity
		return
	}
	logger.Verbosity = verbosity
}

// ReadNetclientConfig reads the host configuration file and returns it as an instance.
func ReadNetclientConfig() (*Config, error) {
	lockfile := filepath.Join(os.TempDir(), ConfigLockfile)
	file := GetNetclientPath() + "netclient.yml"
	if err := Lock(lockfile); err != nil {
		return nil, err
	}
	defer Unlock(lockfile)
	f, err := os.Open(file)
	if err != nil {
		return nil, err
	}
	defer f.Close()
	netclient = Config{}
	if err := yaml.NewDecoder(f).Decode(&netclient); err != nil {
		return nil, err
	}
	return &netclient, nil
}

// WriteNetclientConfiig writes the in memory host configuration to disk
func WriteNetclientConfig() error {
	lockfile := filepath.Join(os.TempDir(), ConfigLockfile)
	file := GetNetclientPath() + "netclient.yml"
	if _, err := os.Stat(file); err != nil {
		if os.IsNotExist(err) {
			if err := os.MkdirAll(GetNetclientPath(), os.ModePerm); err != nil {
				logger.Log(0, "error creating netclient config directory", err.Error())
			}
			if err := os.Chmod(GetNetclientPath(), 0775); err != nil {
				logger.Log(0, "error setting permissions on netclient config directory", err.Error())
			}
		} else if err != nil {
			return err
		}
	}
	if Lock(lockfile) != nil {
		return errors.New("failed to obtain lockfile")
	}
	defer Unlock(lockfile)
	f, err := os.OpenFile(file, os.O_CREATE|os.O_WRONLY|os.O_TRUNC, os.ModePerm)
	if err != nil {
		return err
	}
	defer f.Close()
	err = yaml.NewEncoder(f).Encode(netclient)
	if err != nil {
		return err
	}
	return f.Sync()
}

// GetNetclientPath - returns path to netclient config directory
func GetNetclientPath() string {
	if runtime.GOOS == "windows" {
		return WindowsAppDataPath
	} else if runtime.GOOS == "darwin" {
		return MacAppDataPath
	} else {
		return LinuxAppDataPath
	}
}

// GetNetclientInstallPath returns the full path where netclient should be installed based on OS
func GetNetclientInstallPath() string {
	switch runtime.GOOS {
	case "windows":
		return GetNetclientPath() + "netclient.exe"
	case "macos":
		return "/usr/local/bin/netclient"
	default:
		return "/usr/bin/netclient"
	}
}

// Lock creates a lockfile with pid as contents
// if lockfile exists but belongs to defunct process
// the existing lockfile will be deleted and new one created
// if unable to create within TIMEOUT returns error
func Lock(lockfile string) error {
	debug := netclient.Debug
	start := time.Now()
	pid := os.Getpid()
	if debug {
		logger.Log(0, "lock try")
	}
	for {
		if _, err := os.Stat(lockfile); !errors.Is(err, os.ErrNotExist) {
			if debug {
				logger.Log(0, "file exists")
			}
			bytes, err := os.ReadFile(lockfile)
			if err != nil || len(bytes) == 0 {
				_ = os.Remove(lockfile)
			} else {
				var owner int
				if err := json.Unmarshal(bytes, &owner); err != nil {
					_ = os.Remove(lockfile)
				} else {
					if IsPidDead(owner) {
						if err := os.Remove(lockfile); err != nil && debug {
							logger.Log(0, "error removing lockfile", err.Error())
						}
					}
				}
			}
		} else {
			bytes, _ := json.Marshal(pid)
			if err := os.WriteFile(lockfile, bytes, os.ModePerm); err != nil && debug {
				logger.Log(0, "unable to write to lockfile: ", err.Error())
			} else {
				return nil
			}
		}
		if debug {
			logger.Log(0, "unable to get lock")
		}
		if time.Since(start) > Timeout {
			return errors.New("TIMEOUT")
		}
		time.Sleep(time.Millisecond * 100)
	}
}

// Unlock removes a lockfile if contents of lockfile match current pid
// also removes lockfile if owner process is no longer running
// will return TIMEOUT error if timeout exceeded
func Unlock(lockfile string) error {
	var pid int
	debug := netclient.Debug
	start := time.Now()
	if debug {
		logger.Log(0, "unlock try")
	}
	for {
		bytes, err := os.ReadFile(lockfile)
		if err != nil {
			if errors.Is(err, os.ErrNotExist) {
				return nil
			}
			if debug {
				logger.Log(0, "error reading file", err.Error())
			}
			return err
		}
		if debug {
			logger.Log(0, "lockfile exists")
		}
		if err := json.Unmarshal(bytes, &pid); err == nil {
			if pid == os.Getpid() {
				if err := os.Remove(lockfile); err == nil {
					if debug {
						logger.Log(0, "removed lockfile")

					}
					return nil
				} else {
					if debug {
						logger.Log(0, "error removing file", err.Error())
					}
				}
			} else {
				if debug {
					logger.Log(0, "wrong pid")
				}
				if IsPidDead(pid) {
					if err := os.Remove(lockfile); err != nil && debug {
						logger.Log(0, "error removing lockfile", err.Error())
					}
				}
			}
		} else {
			if debug {
				logger.Log(0, "unmarshal err ", err.Error())
			}
		}
		if debug {
			logger.Log(0, "unable to unlock")
		}
		if time.Since(start) > Timeout {
			return errors.New("TIMEOUT")
		}
		time.Sleep(time.Millisecond * 100)
	}
}

// IsPidDead checks if given pid is not running
func IsPidDead(pid int) bool {
	process, err := os.FindProcess(pid)
	if err != nil {
		return true
	}
	//FindProcess always returns err = nil on linux
	err = process.Signal(syscall.Signal(0))
	return errors.Is(err, os.ErrProcessDone)
}

// FormatName ensures name is in character set and is proper length
// Sets name to blank on failure
func FormatName(name string) string {
	if !InCharSet(name) {
		name = ncutils.DNSFormatString(name)
	}
	if len(name) > MaxNameLength {
		name = ncutils.ShortenString(name, MaxNameLength)
	}
	if !InCharSet(name) || len(name) > MaxNameLength {
		logger.Log(1, "could not properly format name, setting to blank")
		name = ""
	}
	return name
}

// InCharSet verifies if all chars in string are part of defined charset
func InCharSet(name string) bool {
	charset := "abcdefghijklmnopqrstuvwxyz1234567890-"
	for _, char := range name {
		if !strings.Contains(charset, strings.ToLower(string(char))) {
			return false
		}
	}
	return true
}

// InitConfig reads in config file and ENV variables if set.
func InitConfig(viper *viper.Viper) {
	checkUID()
	ReadNetclientConfig()
	setLogVerbosity(viper)
	ReadNodeConfig()
	ReadServerConf()
	SetServerCtx()
	CheckConfig()
	//check netclient dirs exist
	if _, err := os.Stat(GetNetclientPath()); err != nil {
		if os.IsNotExist(err) {
			if err := os.Mkdir(GetNetclientPath(), os.ModePerm); err != nil {
				logger.Log(0, "failed to create dirs", err.Error())
			}
			if err := os.Chmod(GetNetclientPath(), 0775); err != nil {
				logger.Log(0, "failed to update permissions of netclient config dir", err.Error())
			}
		} else {
			logger.FatalLog("could not create /etc/netclient dir" + err.Error())
		}
	}
	//wireguard.WriteWgConfig(Netclient(), GetNodes())
}

// CheckConfig - verifies and updates configuration settings
func CheckConfig() {
	fail := false
	saveRequired := false
	netclient := Netclient()
	if netclient.OS != runtime.GOOS {
		logger.Log(0, "setting OS")
		netclient.OS = runtime.GOOS
		saveRequired = true
	}
	if netclient.Version != Version {
		logger.Log(0, "setting version")
		netclient.Version = Version
		saveRequired = true
	}
	netclient.IPForwarding = true
	if netclient.ID == uuid.Nil {
		logger.Log(0, "setting netclient hostid")
		netclient.ID = uuid.New()
		netclient.HostPass = logic.RandomString(32)
		saveRequired = true
	}
	if netclient.Name == "" {
		logger.Log(0, "setting name")
		netclient.Name, _ = os.Hostname()
		//make sure hostname is suitable
		netclient.Name = FormatName(netclient.Name)
		saveRequired = true
	}
	if netclient.MacAddress == nil {
		logger.Log(0, "setting macAddress")
		mac, err := ncutils.GetMacAddr()
		if err != nil {
			logger.FatalLog("failed to set macaddress", err.Error())
		}
		netclient.MacAddress = mac[0]
		if runtime.GOOS == "darwin" && netclient.MacAddress.String() == "ac:de:48:00:11:22" {
			if len(mac) > 1 {
				netclient.MacAddress = mac[1]
			} else {
				netclient.MacAddress = ncutils.RandomMacAddress()
			}
		}
		saveRequired = true
	}
	if (netclient.PrivateKey == wgtypes.Key{}) {
		logger.Log(0, "setting wireguard keys")
		var err error
		netclient.PrivateKey, err = wgtypes.GeneratePrivateKey()
		if err != nil {
			logger.FatalLog("failed to generate wg key", err.Error())
		}
		netclient.PublicKey = netclient.PrivateKey.PublicKey()
		saveRequired = true
	}
	if netclient.Interface == "" {
		logger.Log(0, "setting wireguard interface")
		netclient.Interface = models.WIREGUARD_INTERFACE
		saveRequired = true
	}
	if netclient.ListenPort == 0 {
		logger.Log(0, "setting listenport")
		port, err := ncutils.GetFreePort(DefaultListenPort)
		if err != nil {
			logger.Log(0, "error getting free port", err.Error())
		} else {
			netclient.ListenPort = port
			saveRequired = true
		}
	}
	if netclient.ProxyListenPort == 0 {
		logger.Log(0, "setting proxyListenPort")
		port, err := ncutils.GetFreePort(models.NmProxyPort)
		if err != nil {
			logger.Log(0, "error getting free port", err.Error())
		} else {
			netclient.ProxyListenPort = port
			saveRequired = true
		}
	}
	if netclient.MTU == 0 {
		logger.Log(0, "setting MTU")
		netclient.MTU = DefaultMTU
	}

	if len(netclient.TrafficKeyPrivate) == 0 {
		logger.Log(0, "setting traffic keys")
		pub, priv, err := box.GenerateKey(rand.Reader)
		if err != nil {
			logger.FatalLog("error generating traffic keys", err.Error())
		}
		bytes, err := ncutils.ConvertKeyToBytes(priv)
		if err != nil {
			logger.FatalLog("error generating traffic keys", err.Error())
		}
		netclient.TrafficKeyPrivate = bytes
		bytes, err = ncutils.ConvertKeyToBytes(pub)
		if err != nil {
			logger.FatalLog("error generating traffic keys", err.Error())
		}
		netclient.TrafficKeyPublic = bytes
		saveRequired = true
	}
	// check for nftables present if on Linux
	if FirewallHasChanged() {
		saveRequired = true
		SetFirewall()
	}
	if saveRequired {
		logger.Log(3, "saving netclient configuration")
		if err := WriteNetclientConfig(); err != nil {
			logger.FatalLog("could not save netclient config " + err.Error())
		}
	}
	_ = ReadServerConf()
	_ = ReadNodeConfig()
	if CurrServer != "" {
		server := GetServer(CurrServer)
		if server == nil {
			fail = true
			logger.Log(0, "configuration for", CurrServer, "is missing")
		} else {
			if server.MQID != netclient.ID {
				fail = true
				logger.Log(0, server.Name, "is misconfigured: MQID/Password does not match hostid/password")
			}
		}
	}

	if fail {
		logger.FatalLog("configuration is invalid, fix before proceeding")
	}
}

// Convert converts netclient host/node struct to netmaker host/node structs
func Convert(h *Config, n *Node) (models.Host, models.Node) {
	var host models.Host
	var node models.Node
	temp, err := json.Marshal(h)
	if err != nil {
		logger.Log(0, "host marshal error", h.Name, err.Error())
	}
	if err := json.Unmarshal(temp, &host); err != nil {
		logger.Log(0, "host unmarshal err", h.Name, err.Error())
	}
	temp, err = json.Marshal(n)
	if err != nil {
		logger.Log(0, "node marshal error", h.Name, err.Error())
	}
	if err := json.Unmarshal(temp, &node); err != nil {
		logger.Log(0, "node unmarshal err", h.Name, err.Error())
	}
	return host, node
}

func detectOrFilterGWPeers(peers []wgtypes.PeerConfig) bool {
	isInetGW := IsHostInetGateway()
	if len(peers) > 0 {
		if GW4PeerDetected || GW6PeerDetected { // check if there is a change in GWs before proceeding
			for i := range peers {
				peer := peers[i]
				if peerHasIp(&GW4Addr, peer.AllowedIPs[:]) && peer.Remove { // Indicates a removal of current gw, set detected to false to recalc
					GW4PeerDetected = false
					break
				} else if peerHasIp(&GW6Addr, peer.AllowedIPs[:]) { // TODO (IPv6)
					GW6PeerDetected = false
					break
				}
			}
		}
	}
	clientPeers := netclient.HostPeers
	var foundGW4Again, foundGW6Again bool
	if len(clientPeers) > 0 {
		for i := range clientPeers {
			peer := clientPeers[i]
			for j := range peer.AllowedIPs {
				ip := peer.AllowedIPs[j]
				if ip.String() == "0.0.0.0/0" { // handle IPv4
					if isInetGW || peer.Remove { // skip allowed and removed peers IPs for internet gws
						continue
					}
					if !GW4PeerDetected && j > 0 {
						GW4PeerDetected = true
						foundGW4Again = true
						GW4Addr = peer.AllowedIPs[j-1]
					} else if peerHasIp(&GW4Addr, peer.AllowedIPs[:]) {
						foundGW4Again = true
					}
				} else if ip.String() == "::/0" { // handle IPv6
					if isInetGW || peer.Remove { // skip allowed IPs for internet gws
						continue
					}
					if !GW6PeerDetected && j > 0 {
						GW6PeerDetected = true
						foundGW6Again = true
						GW6Addr = peer.AllowedIPs[j-1]
					} else if peerHasIp(&ip, peer.AllowedIPs[:]) {
						foundGW6Again = true
					}
				}
			}
		}
	}
	GW4PeerDetected = foundGW4Again
	GW6PeerDetected = foundGW6Again

	return isInetGW
}

func peerHasIp(ip *net.IPNet, allowedIPs []net.IPNet) bool {
	if ip == nil {
		return false
	}
	for i := range allowedIPs {
		if ip.Contains(allowedIPs[i].IP) {
			return true
		}
	}
	return false
}

// IsHostInetGateway - checks, based on netclient memory,
// if current client is an internet gateway
func IsHostInetGateway() bool {

	serverNodes := GetNodes()
	for j := range serverNodes {
		serverNode := serverNodes[j]
		if serverNode.IsEgressGateway {
			for _, egressRange := range serverNode.EgressGatewayRanges {
				if egressRange == "0.0.0.0/0" || egressRange == "::/0" {
					return true
				}
			}
		}
	}

	return false
}

// setFirewall - determine and record firewall in use
func SetFirewall() {
	if ncutils.IsLinux() {
		if ncutils.IsIPTablesPresent() {
			netclient.FirewallInUse = models.FIREWALL_IPTABLES
		} else if ncutils.IsNFTablesPresent() {
			netclient.FirewallInUse = models.FIREWALL_NFTABLES
		} else {
			netclient.FirewallInUse = models.FIREWALL_NONE
		}
	} else {
		netclient.FirewallInUse = models.FIREWALL_NONE
	}
}

// FirewallHasChanged - checks if the firewall has changed
func FirewallHasChanged() bool {
	if netclient.FirewallInUse == models.FIREWALL_NONE && !ncutils.IsLinux() {
		return false
	}
	if netclient.FirewallInUse == models.FIREWALL_IPTABLES && ncutils.IsIPTablesPresent() {
		return false
	}
	if netclient.FirewallInUse == models.FIREWALL_NFTABLES && ncutils.IsNFTablesPresent() {
		return false
	}
	return true
}<|MERGE_RESOLUTION|>--- conflicted
+++ resolved
@@ -65,16 +65,10 @@
 // Config configuration for netclient and host as a whole
 type Config struct {
 	models.Host
-<<<<<<< HEAD
 	PrivateKey        wgtypes.Key          `json:"privatekey" yaml:"privatekey"`
 	TrafficKeyPrivate []byte               `json:"traffickeyprivate" yaml:"traffickeyprivate"`
 	HostPeers         []wgtypes.PeerConfig `json:"host_peers" yaml:"host_peers"`
-=======
-	PrivateKey        wgtypes.Key                     `json:"privatekey" yaml:"privatekey"`
-	TrafficKeyPrivate []byte                          `json:"traffickeyprivate" yaml:"traffickeyprivate"`
-	HostPeers         map[string][]wgtypes.PeerConfig `json:"peers" yaml:"peers"`
-	DisableGUIServer  bool                            `json:"disableguiserver" yaml:"disableguiserver"`
->>>>>>> b3c7226b
+	DisableGUIServer  bool                 `json:"disableguiserver" yaml:"disableguiserver"`
 }
 
 func init() {
