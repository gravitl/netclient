package config

import (
	"encoding/json"
	"errors"
	"fmt"
	"io"
	"log"
	"net"
	"net/http"
	"os"
	"path/filepath"
	"strings"

	"github.com/devilcove/httpclient"
	"github.com/google/uuid"
	"github.com/gravitl/netclient/ncutils"
	"github.com/gravitl/netmaker/models"
	"golang.zx2c4.com/wireguard/wgctrl/wgtypes"
	"gopkg.in/yaml.v3"
)

// ClientConfig - struct for dealing with client configuration
type ClientConfig struct {
	Server          OldNetmakerServerConfig `yaml:"server"`
	Node            models.LegacyNode       `yaml:"node"`
	NetworkSettings models.Network          `yaml:"networksettings"`
	Network         string                  `yaml:"network"`
	Daemon          string                  `yaml:"daemon"`
	OperatingSystem string                  `yaml:"operatingsystem"`
	AccessKey       string                  `yaml:"accesskey"`
	PublicIPService string                  `yaml:"publicipservice"`
	SsoServer       string                  `yaml:"sso"`
}

// ReadConfig - reads a config of a older version of client from disk for specified network
func ReadConfig(network string) (*ClientConfig, error) {
	if network == "" {
		err := errors.New("no network provided - exiting")
		return nil, err
	}
	home := GetNetclientPath() + "config/"
	if ncutils.IsWindows() {
		// for some reason windows does not use the config dir although it exists
		home = GetNetclientPath()
	}
<<<<<<< HEAD
	file := fmt.Sprint(home + "netconfig-" + network)
=======
	file := fmt.Sprintf("%snetconfig-%s", home, network)
>>>>>>> 3155b4b9
	log.Println("processing ", file)
	f, err := os.Open(file)
	if err != nil {
		return nil, err
	}
	defer f.Close()

	var cfg ClientConfig
	decoder := yaml.NewDecoder(f)
	err = decoder.Decode(&cfg)
	if err != nil {
		return nil, err
	}
	return &cfg, err
}

// GetSystemNetworks - get networks for older version (pre v0.18.0) of netclient
func GetSystemNetworks() ([]string, error) {
	var networks []string
	confPath := GetNetclientPath() + "config/netconfig-*"
	if ncutils.IsWindows() {
		// for some reason windows does not use the config dir although it exists
		confPath = GetNetclientPath() + "netconfig-*"
	}
	files, err := filepath.Glob(confPath)
	if err != nil {
		return nil, err
	}
	for _, file := range files {
		// don't want files such as *.bak, *.swp
		if filepath.Ext(file) != "" {
			continue
		}
		file := filepath.Base(file)
		temp := strings.Split(file, "-")
		networks = append(networks, strings.Join(temp[1:], "-"))
	}
	return networks, nil
}

// OldAuthenticate authenticates with netmaker api to permit subsequent interactions with the api
func OldAuthenticate(node *Node, host *Config) (string, error) {
	pass, err := os.ReadFile(GetNetclientPath() + "config/secret-" + node.Network)
	if err != nil {
		return "", fmt.Errorf("could not read secrets file %w", err)
	}
	data := models.AuthParams{
		MacAddress: host.MacAddress.String(),
		ID:         node.ID.String(),
		Password:   string(pass),
	}
	server := GetServer(node.Server)
	endpoint := httpclient.Endpoint{
		URL:    "https://" + server.API,
		Route:  "/api/nodes/adm/" + node.Network + "/authenticate",
		Method: http.MethodPost,
		Data:   data,
	}
	response, err := endpoint.GetResponse()
	if err != nil {
		return "", err
	}
	defer response.Body.Close()
	if response.StatusCode != http.StatusOK {
		bodybytes, _ := io.ReadAll(response.Body)
		return "", fmt.Errorf("failed to authenticate %s %s", response.Status, string(bodybytes))
	}
	resp := models.SuccessResponse{}
	if err := json.NewDecoder(response.Body).Decode(&resp); err != nil {
		return "", fmt.Errorf("error decoding respone %w", err)
	}
	tokenData := resp.Response.(map[string]interface{})
	token := tokenData["AuthToken"]
	return token.(string), nil
}

// ConvertOldNode accepts a netmaker node struct and converts to the structs used by netclient
func ConvertOldNode(netmakerNode *models.LegacyNode) (*Node, *Config) {
	var node Node
	host := Netclient()
	node.ID, _ = uuid.Parse(netmakerNode.ID)
	node.HostID = host.ID
	node.Network = netmakerNode.Network
	node.NetworkRange = ToIPNet(netmakerNode.NetworkSettings.AddressRange)
	node.NetworkRange6 = ToIPNet(netmakerNode.NetworkSettings.AddressRange6)
	host.Interfaces = netmakerNode.Interfaces
	host.EndpointIP = net.ParseIP(netmakerNode.Endpoint)
	node.Connected = ParseBool(netmakerNode.Connected)
	host.ListenPort = int(netmakerNode.ListenPort)
	host.MTU = int(netmakerNode.MTU)
	host.PublicKey, _ = wgtypes.ParseKey(netmakerNode.PublicKey)
	node.ID, _ = uuid.Parse(netmakerNode.ID)
	node.Network = netmakerNode.Network
	node.NetworkRange = ToIPNet(netmakerNode.NetworkSettings.AddressRange)
	node.NetworkRange6 = ToIPNet(netmakerNode.NetworkSettings.AddressRange6)
	host.Interfaces = netmakerNode.Interfaces
	host.EndpointIP = net.ParseIP(netmakerNode.Endpoint)
	node.Connected = ParseBool(netmakerNode.Connected)
	node.Address.IP = net.ParseIP(netmakerNode.Address)
	node.Address.Mask = node.NetworkRange.Mask
	node.Address6.IP = net.ParseIP(netmakerNode.Address6)
	node.Address6.Mask = node.NetworkRange6.Mask
	node.Action = netmakerNode.Action
	node.IsEgressGateway = ParseBool(netmakerNode.IsEgressGateway)
	node.IsIngressGateway = ParseBool(netmakerNode.IsIngressGateway)
	host.IsStaticPort = ParseBool(netmakerNode.IsStatic)
	host.IsStatic = ParseBool(netmakerNode.IsStatic)
	//node.DNSOn = ParseBool(netmakerNode.DNSOn)
	// node.Peers = nodeGet.Peers
	// add items not provided by server
	return &node, host
}

// ConvertOldServerCfg converts a netmaker ServerConfig to netclient server struct
func ConvertOldServerCfg(cfg *models.ServerConfig) *Server {
	var server Server
	serverName := strings.Replace(cfg.Server, "broker.", "", 1)
	server.Name = serverName
	server.Version = cfg.Version
	server.Broker = cfg.Server
	server.MQPort = cfg.MQPort
	server.MQID = netclient.ID
	server.API = cfg.API
	server.CoreDNSAddr = cfg.CoreDNSAddr
	server.IsPro = cfg.IsPro
	server.DNSMode = cfg.DNSMode
	server.Nodes = make(map[string]bool)
	return &server
}<|MERGE_RESOLUTION|>--- conflicted
+++ resolved
@@ -44,11 +44,7 @@
 		// for some reason windows does not use the config dir although it exists
 		home = GetNetclientPath()
 	}
-<<<<<<< HEAD
-	file := fmt.Sprint(home + "netconfig-" + network)
-=======
 	file := fmt.Sprintf("%snetconfig-%s", home, network)
->>>>>>> 3155b4b9
 	log.Println("processing ", file)
 	f, err := os.Open(file)
 	if err != nil {
