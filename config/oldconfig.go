--- conflicted
+++ resolved
@@ -113,18 +113,29 @@
 
 // ConvertOldNode accepts a netmaker node struct and converts to the structs used by netclient
 func ConvertOldNode(nodeGet *models.NodeGet) (*Node, *Server, *Config) {
+	var node Node
 	host := Netclient()
 	netmakerNode := nodeGet.Node
 	//server := GetServer(netmakerNode.Server)
 	//if server == nil {
 	server := ConvertOldServerCfg(&nodeGet.ServerConfig)
 	//}
-
-	// server settings
+	node.ID, _ = uuid.Parse(netmakerNode.ID)
+	//n.Name = s.Name
+	node.Network = netmakerNode.Network
+	//node.Password = netmakerNode.Password
+	server.AccessKey = netmakerNode.AccessKey
+	node.NetworkRange = ToIPNet(netmakerNode.NetworkSettings.AddressRange)
+	node.NetworkRange6 = ToIPNet(netmakerNode.NetworkSettings.AddressRange6)
+	node.InternetGateway = ToUDPAddr(netmakerNode.InternetGateway)
+	host.Interfaces = netmakerNode.Interfaces
+	host.ProxyEnabled = netmakerNode.Proxy
+	//n.Interface = s.Interface
+	node.Server = server.Name
 	server.TrafficKey = netmakerNode.TrafficKeys.Server
-	server.AccessKey = netmakerNode.AccessKey
-
-	// host settings
+	host.EndpointIP = net.ParseIP(netmakerNode.Endpoint)
+	node.Connected = ParseBool(netmakerNode.Connected)
+	//node.MacAddress, _ = net.ParseMAC(netmakerNode.MacAddress)
 	host.ListenPort = int(netmakerNode.ListenPort)
 	host.LocalListenPort = int(netmakerNode.LocalListenPort)
 	host.LocalAddress = ToIPNet(netmakerNode.LocalAddress)
@@ -133,29 +144,14 @@
 	host.PublicKey, _ = wgtypes.ParseKey(netmakerNode.PublicKey)
 
 	// node settings
-	var node Node
-<<<<<<< HEAD
 	node.ID, _ = uuid.Parse(netmakerNode.ID)
-	//n.Name = s.Name
-=======
-	node.ID = netmakerNode.ID
->>>>>>> 16a20f6c
 	node.Network = netmakerNode.Network
 	node.NetworkRange = ToIPNet(netmakerNode.NetworkSettings.AddressRange)
 	node.NetworkRange6 = ToIPNet(netmakerNode.NetworkSettings.AddressRange6)
 	node.InternetGateway = ToUDPAddr(netmakerNode.InternetGateway)
-<<<<<<< HEAD
 	host.Interfaces = netmakerNode.Interfaces
-	host.ProxyEnabled = netmakerNode.Proxy
-	//n.Interface = s.Interface
 	node.Server = server.Name
-	server.TrafficKey = netmakerNode.TrafficKeys.Server
 	host.EndpointIP = net.ParseIP(netmakerNode.Endpoint)
-=======
-	node.Interfaces = netmakerNode.Interfaces
-	node.Server = server.Name
-	node.EndpointIP = net.ParseIP(netmakerNode.Endpoint)
->>>>>>> 16a20f6c
 	node.Connected = ParseBool(netmakerNode.Connected)
 	node.Address.IP = net.ParseIP(netmakerNode.Address)
 	node.Address.Mask = node.NetworkRange.Mask
