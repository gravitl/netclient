--- conflicted
+++ resolved
@@ -22,20 +22,8 @@
 
 var version = "v0.18.8"
 
-<<<<<<< HEAD
 func main() {
 	log.Println("staring netclient gui version: ", version) // temp.. version should be displayed in about dialog
-=======
-var url = "http://127.0.0.1:8090"
-
-func main() {
-	logger.Log(3, "starting netclient-gui", version)
-	http, err := config.ReadGUIConfig()
-	if err != nil {
-		logger.FatalLog("error reading gui config", err.Error())
-	}
-	url = "http://" + http.Address + ":" + http.Port
->>>>>>> 0d27feb1
 	// Create an instance of the guiApp structure
 	guiApp := NewApp()
 	guiApp.GoGetNetclientConfig()
