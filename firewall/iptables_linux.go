package firewall

import (
	"errors"
	"fmt"
	"strings"
	"sync"

	"golang.org/x/exp/slog"

	"github.com/coreos/go-iptables/iptables"
	"github.com/gravitl/netclient/config"
	"github.com/gravitl/netclient/ncutils"
	"github.com/gravitl/netmaker/logger"
	"github.com/gravitl/netmaker/models"
)

// constants needed to manage and create iptable rules
const (
	ipv6           = "ipv6"
	ipv4           = "ipv4"
	defaultIpTable = "filter"
	//netmakerFilterChain = "netmakerfilter"
	defaultNatTable     = "nat"
	netmakerNatChain    = "netmakernat"
	iptableFWDChain     = "FORWARD"
	iptableINChain      = "INPUT"
	nattablePRTChain    = "POSTROUTING"
	netmakerSignature   = "NETMAKER"
	aclInputRulesChain  = "NETMAKER-ACL-IN"
	aclOutputRulesChain = "NETMAKER-ACL-OUT"
)

type iptablesManager struct {
	ipv4Client   *iptables.IPTables
	ipv6Client   *iptables.IPTables
	ingRules     serverrulestable
	engressRules serverrulestable
	aclRules     serverrulestable
	mux          sync.Mutex
}

var (
	aclInChainDropRule = ruleInfo{
		rule: []string{"-i", ncutils.GetInterfaceName(), "-m",
			"comment", "--comment", netmakerSignature, "-j", "DROP"},
		table: defaultIpTable,
		chain: aclInputRulesChain,
	}
	dropRules = []ruleInfo{
<<<<<<< HEAD

=======
		{
			rule: []string{"-i", ncutils.GetInterfaceName(), "-m", "comment",
				"--comment", netmakerSignature, "-j", "RETURN"},
			table: defaultIpTable,
			chain: netmakerFilterChain,
		},
>>>>>>> 3588c519
		aclInChainDropRule,
	}

	// filter table netmaker jump rules
	filterNmJumpRules = []ruleInfo{
		//iptables -A INPUT -m conntrack --ctstate ESTABLISHED,RELATED -j ACCEPT
		{
			rule: []string{"-i", ncutils.GetInterfaceName(), "-m", "conntrack",
				"--ctstate", "ESTABLISHED,RELATED", "-m", "comment",
				"--comment", netmakerSignature, "-j", "ACCEPT"},
			table: defaultIpTable,
			chain: iptableINChain,
		},
		{
			rule: []string{"-i", ncutils.GetInterfaceName(), "-j", aclInputRulesChain,
				"-m", "comment", "--comment", netmakerSignature},
			table: defaultIpTable,
			chain: iptableINChain,
		},
		{
			rule: []string{"-i", ncutils.GetInterfaceName(), "-m", "conntrack",
				"--ctstate", "ESTABLISHED,RELATED", "-m", "comment",
				"--comment", netmakerSignature, "-j", "ACCEPT"},
			table: defaultIpTable,
			chain: iptableFWDChain,
		},
		{
			rule: []string{"-o", ncutils.GetInterfaceName(), "-m", "conntrack",
				"--ctstate", "ESTABLISHED,RELATED", "-m", "comment",
				"--comment", netmakerSignature, "-j", "ACCEPT"},
			table: defaultIpTable,
			chain: iptableFWDChain,
		},
		{
<<<<<<< HEAD
			rule: []string{"-i", ncutils.GetInterfaceName(), "-j", aclInputRulesChain,
=======
			rule: []string{"-i", ncutils.GetInterfaceName(), "!", "-o", "netmaker", "-j", targetAccept,
>>>>>>> 3588c519
				"-m", "comment", "--comment", netmakerSignature},
			table: defaultIpTable,
			chain: iptableFWDChain,
		},
		{
<<<<<<< HEAD
			rule: []string{"-o", ncutils.GetInterfaceName(), "-j", aclOutputRulesChain,
=======
			rule: []string{"-i", ncutils.GetInterfaceName(), "-o", ncutils.GetInterfaceName(), "-j", aclInputRulesChain,
>>>>>>> 3588c519
				"-m", "comment", "--comment", netmakerSignature},
			table: defaultIpTable,
			chain: iptableFWDChain,
		},

		{
			rule:  []string{"-m", "comment", "--comment", netmakerSignature, "-j", "ACCEPT"},
			table: defaultIpTable,
			chain: aclOutputRulesChain,
		},
	}
	// nat table nm jump rules
	natNmJumpRules = []ruleInfo{
		{
			rule: []string{"-o", ncutils.GetInterfaceName(), "-j", netmakerNatChain,
				"-m", "comment", "--comment", netmakerSignature},
			table: defaultNatTable,
			chain: nattablePRTChain,
		},
		{
			rule:  []string{"-j", "RETURN"},
			table: defaultNatTable,
			chain: netmakerNatChain,
		},
	}
)

func createChain(iptables *iptables.IPTables, table, newChain string) error {

	chains, err := iptables.ListChains(table)
	if err != nil {
		return fmt.Errorf("couldn't get %s %s table chains, error: %v", iptablesProtoToString(iptables.Proto()), table, err)
	}

	shouldCreateChain := true
	for _, chain := range chains {
		if chain == newChain {
			shouldCreateChain = false
		}
	}
	if shouldCreateChain {
		err = iptables.NewChain(table, newChain)
		if err != nil {
			return fmt.Errorf("couldn't create %s chain %s in %s table, error: %v", iptablesProtoToString(iptables.Proto()), newChain, table, err)
		}

	}
	return nil
}

func (i *iptablesManager) ChangeACLTarget(target string) {
	fmt.Println("===> ACL TARGET ", target)
	ruleSpec := aclInChainDropRule.rule
	table := aclInChainDropRule.table
	chain := aclInChainDropRule.chain
	ruleSpec[len(ruleSpec)-1] = target
	ok4, _ := i.ipv4Client.Exists(table, chain, ruleSpec...)
	ok6, _ := i.ipv4Client.Exists(table, chain, ruleSpec...)
	if ok4 && ok6 {
		return
	}
	fmt.Println("===>CHANGING ACL TARGET ", target)
	if target == targetAccept {

		// remove any DROP rule
		ruleSpec[len(ruleSpec)-1] = targetDrop
		i.ipv4Client.DeleteIfExists(table, chain, ruleSpec...)
		i.ipv6Client.DeleteIfExists(table, chain, ruleSpec...)
		// Add ACCEPT RULE
		ruleSpec[len(ruleSpec)-1] = targetAccept
		i.ipv4Client.Append(table, chain, ruleSpec...)
		i.ipv6Client.Append(table, chain, ruleSpec...)
	} else {
		// remove any ACCEPT rule
		ruleSpec[len(ruleSpec)-1] = targetAccept
		i.ipv4Client.DeleteIfExists(table, chain, ruleSpec...)
		i.ipv6Client.DeleteIfExists(table, chain, ruleSpec...)
		// Add DROP RULE
		ruleSpec[len(ruleSpec)-1] = targetDrop
		i.ipv4Client.Append(table, chain, ruleSpec...)
		i.ipv6Client.Append(table, chain, ruleSpec...)
	}
}

// iptablesManager.ForwardRule inserts forwarding rules
func (i *iptablesManager) ForwardRule() error {
	i.mux.Lock()
	defer i.mux.Unlock()
	logger.Log(0, "adding forwarding rule")

	iptablesClient := i.ipv4Client
	// Set the policy To accept on forward chain
	iptablesClient.ChangePolicy(defaultIpTable, iptableFWDChain, "ACCEPT")

<<<<<<< HEAD
	ruleSpec := []string{"-i", "netmaker", "-j", aclInputRulesChain}
	ruleSpec = appendNetmakerCommentToRule(ruleSpec)
	ok, err := i.ipv4Client.Exists(defaultIpTable, iptableFWDChain, ruleSpec...)
	if err == nil && !ok {
		if err := i.ipv4Client.Insert(defaultIpTable, iptableFWDChain, 1, ruleSpec...); err != nil {
			logger.Log(1, fmt.Sprintf("failed to add rule: %v Err: %v", ruleSpec, err.Error()))
		}
	}
	ok, err = i.ipv6Client.Exists(defaultIpTable, iptableFWDChain, ruleSpec...)
	if err == nil && !ok {
		if err := i.ipv6Client.Insert(defaultIpTable, iptableFWDChain, 1, ruleSpec...); err != nil {
			logger.Log(1, fmt.Sprintf("failed to add rule: %v Err: %v", ruleSpec, err.Error()))
		}
	}
	ruleSpec = []string{"-o", "netmaker", "-j", aclOutputRulesChain}
	ruleSpec = appendNetmakerCommentToRule(ruleSpec)
	ok, err = i.ipv4Client.Exists(defaultIpTable, iptableFWDChain, ruleSpec...)
	if err == nil && !ok {
		if err := i.ipv4Client.Insert(defaultIpTable, iptableFWDChain, 1, ruleSpec...); err != nil {
			logger.Log(1, fmt.Sprintf("failed to add rule: %v Err: %v", ruleSpec, err.Error()))
		}
	}
	ok, err = i.ipv6Client.Exists(defaultIpTable, iptableFWDChain, ruleSpec...)
	if err == nil && !ok {
		if err := i.ipv6Client.Insert(defaultIpTable, iptableFWDChain, 1, ruleSpec...); err != nil {
			logger.Log(1, fmt.Sprintf("failed to add rule: %v Err: %v", ruleSpec, err.Error()))
		}
	}
=======
	// ruleSpec := []string{"-i", "netmaker", "-j", aclInputRulesChain}
	// ruleSpec = appendNetmakerCommentToRule(ruleSpec)
	// ok, err := i.ipv4Client.Exists(defaultIpTable, iptableFWDChain, ruleSpec...)
	// if err == nil && !ok {
	// 	if err := i.ipv4Client.Insert(defaultIpTable, iptableFWDChain, 1, ruleSpec...); err != nil {
	// 		logger.Log(1, fmt.Sprintf("failed to add rule: %v Err: %v", ruleSpec, err.Error()))
	// 	}
	// }
	// ok, err = i.ipv6Client.Exists(defaultIpTable, iptableFWDChain, ruleSpec...)
	// if err == nil && !ok {
	// 	if err := i.ipv6Client.Insert(defaultIpTable, iptableFWDChain, 1, ruleSpec...); err != nil {
	// 		logger.Log(1, fmt.Sprintf("failed to add rule: %v Err: %v", ruleSpec, err.Error()))
	// 	}
	// }
	// ruleSpec := []string{"-o", "netmaker", "-j", aclOutputRulesChain}
	// ruleSpec = appendNetmakerCommentToRule(ruleSpec)
	// ok, err := i.ipv4Client.Exists(defaultIpTable, iptableFWDChain, ruleSpec...)
	// if err == nil && !ok {
	// 	if err := i.ipv4Client.Insert(defaultIpTable, iptableFWDChain, 1, ruleSpec...); err != nil {
	// 		logger.Log(1, fmt.Sprintf("failed to add rule: %v Err: %v", ruleSpec, err.Error()))
	// 	}
	// }
	// ok, err = i.ipv6Client.Exists(defaultIpTable, iptableFWDChain, ruleSpec...)
	// if err == nil && !ok {
	// 	if err := i.ipv6Client.Insert(defaultIpTable, iptableFWDChain, 1, ruleSpec...); err != nil {
	// 		logger.Log(1, fmt.Sprintf("failed to add rule: %v Err: %v", ruleSpec, err.Error()))
	// 	}
	// }
>>>>>>> 3588c519
	return nil
}

// CleanRoutingRules cleans existing iptables resources that we created by the agent
func (i *iptablesManager) CleanRoutingRules(server, ruleTableName string) {
	ruleTable := i.FetchRuleTable(server, ruleTableName)
	defer i.DeleteRuleTable(server, ruleTableName)
	i.mux.Lock()
	defer i.mux.Unlock()
	for _, rulesCfg := range ruleTable {
		for key, rules := range rulesCfg.rulesMap {
			for _, rule := range rules {
				err := i.ipv4Client.DeleteIfExists(rule.table, rule.chain, rule.rule...)
				if err != nil {
					logger.Log(1, fmt.Sprintf("failed to delete rule [%s]: %+v, Err: %s", key, rule, err.Error()))
				}
				err = i.ipv6Client.DeleteIfExists(rule.table, rule.chain, rule.rule...)
				if err != nil {
					logger.Log(1, fmt.Sprintf("failed to delete rule [%s]: %+v, Err: %s", key, rule, err.Error()))
				}
			}
		}
	}

}

// iptablesManager.CreateChains - creates default chains and rules
func (i *iptablesManager) CreateChains() error {
	i.mux.Lock()
	defer i.mux.Unlock()
	// remove jump rules
	i.removeJumpRules()
	i.cleanup(defaultNatTable, netmakerNatChain)
	i.clearNetmakerRules(defaultIpTable, iptableINChain)
	i.clearNetmakerRules(defaultIpTable, iptableFWDChain)
	//errMSGFormat := "iptables: failed creating %s chain %s,error: %v"

	err := createChain(i.ipv4Client, defaultNatTable, netmakerNatChain)
	if err != nil {
		logger.Log(1, "failed to create netmaker chain: ", err.Error())
		return err
	}
	err = createChain(i.ipv4Client, defaultIpTable, aclInputRulesChain)
	if err != nil {
		logger.Log(1, "failed to create netmaker chain: ", err.Error())
		return err
	}
<<<<<<< HEAD
	err = createChain(i.ipv4Client, defaultIpTable, aclOutputRulesChain)
=======
	err = createChain(i.ipv4Client, defaultIpTable, aclInputRulesChain)
	if err != nil {
		logger.Log(1, "failed to create netmaker chain: ", err.Error())
		return err
	}
	err = createChain(i.ipv4Client, defaultIpTable, aclOutputRulesChain)
	if err != nil {
		logger.Log(1, "failed to create netmaker chain: ", err.Error())
		return err
	}
	err = createChain(i.ipv6Client, defaultIpTable, netmakerFilterChain)
>>>>>>> 3588c519
	if err != nil {
		logger.Log(1, "failed to create netmaker chain: ", err.Error())
		return err
	}

	err = createChain(i.ipv6Client, defaultNatTable, netmakerNatChain)
	if err != nil {
		logger.Log(1, "failed to create netmaker chain: ", err.Error())
		return err
	}
	err = createChain(i.ipv6Client, defaultIpTable, aclInputRulesChain)
	if err != nil {
		logger.Log(1, "failed to create netmaker chain: ", err.Error())
		return err
	}
	err = createChain(i.ipv6Client, defaultIpTable, aclOutputRulesChain)
	if err != nil {
		logger.Log(1, "failed to create netmaker chain: ", err.Error())
		return err
	}
	// add jump rules
	i.addJumpRules()
	return nil
}

func (i *iptablesManager) addJumpRules() {

	for _, rule := range filterNmJumpRules {
		err := i.ipv4Client.Append(rule.table, rule.chain, rule.rule...)
		if err != nil {
			logger.Log(1, fmt.Sprintf("failed to add rule: %v, Err: %v ", rule.rule, err.Error()))
		}
		err = i.ipv6Client.Append(rule.table, rule.chain, rule.rule...)
		if err != nil {
			logger.Log(1, fmt.Sprintf("failed to add rule: %v, Err: %v ", rule.rule, err.Error()))
		}
	}
	for _, rule := range natNmJumpRules {
		err := i.ipv4Client.Append(rule.table, rule.chain, rule.rule...)
		if err != nil {
			logger.Log(1, fmt.Sprintf("failed to add rule: %v, Err: %v ", rule.rule, err.Error()))
		}
		err = i.ipv6Client.Append(rule.table, rule.chain, rule.rule...)
		if err != nil {
			logger.Log(1, fmt.Sprintf("failed to add rule: %v, Err: %v ", rule.rule, err.Error()))
		}
	}

	i.AddDropRules(dropRules)

}

// checks if rule has been added by netmaker
func addedByNetmaker(ruleString string) bool {
	rule := strings.Fields(ruleString)
	for i, flag := range rule {
		if flag == "--comment" && len(rule)-1 > i {
			if rule[i+1] == netmakerSignature {
				return true
			}
		}
	}
	return false
}
func (i *iptablesManager) removeJumpRules() {
	rules, err := i.ipv4Client.List(defaultIpTable, iptableFWDChain)
	if err == nil {
		for _, rule := range rules {
			if addedByNetmaker(rule) {
				err := i.ipv4Client.Delete(defaultIpTable, iptableFWDChain, strings.Fields(rule)[2:]...)
				if err != nil {
					logger.Log(1, "failed to delete rule: ", rule, err.Error())
				}
			}
		}
	}
	rules, err = i.ipv6Client.List(defaultIpTable, iptableFWDChain)
	if err == nil {
		for _, rule := range rules {
			if addedByNetmaker(rule) {
				err := i.ipv6Client.Delete(defaultIpTable, iptableFWDChain, strings.Fields(rule)[2:]...)
				if err != nil {
					logger.Log(1, "failed to delete rule: ", rule, err.Error())
				}
			}
		}
	}
	rules, err = i.ipv4Client.List(defaultNatTable, nattablePRTChain)
	if err == nil {
		for _, rule := range rules {
			if addedByNetmaker(rule) {
				err := i.ipv4Client.Delete(defaultNatTable, nattablePRTChain, strings.Fields(rule)[2:]...)
				if err != nil {
					logger.Log(1, "failed to delete rule: ", rule, err.Error())
				}
			}
		}
	}
	rules, err = i.ipv6Client.List(defaultNatTable, nattablePRTChain)
	if err == nil {
		for _, rule := range rules {
			if addedByNetmaker(rule) {
				err := i.ipv6Client.Delete(defaultNatTable, nattablePRTChain, strings.Fields(rule)[2:]...)
				if err != nil {
					logger.Log(1, "failed to delete rule: ", rule, err.Error())
				}
			}
		}
	}

}

// iptablesManager.InsertEgressRoutingRules - inserts egress routes for the GW peers
func (i *iptablesManager) InsertEgressRoutingRules(server string, egressInfo models.EgressInfo) error {
	ruleTable := i.FetchRuleTable(server, egressTable)
	defer i.SaveRules(server, egressTable, ruleTable)
	i.mux.Lock()
	defer i.mux.Unlock()
	// add jump Rules for egress GW
	ruleTable[egressInfo.EgressID] = rulesCfg{
		rulesMap: make(map[string][]ruleInfo),
	}
	egressGwRoutes := []ruleInfo{}
	for _, egressGwRange := range egressInfo.EgressGWCfg.Ranges {
		if egressInfo.EgressGWCfg.NatEnabled == "yes" {
			iptablesClient := i.ipv4Client
			source := egressInfo.Network.String()
			if !isAddrIpv4(egressGwRange) {
				iptablesClient = i.ipv6Client
				source = egressInfo.Network6.String()
			}
			egressRangeIface, err := getInterfaceName(config.ToIPNet(egressGwRange))
			if err != nil {
				logger.Log(0, "failed to get interface name: ", egressRangeIface, err.Error())
			} else {
				ruleSpec := []string{"-s", source, "-o", egressRangeIface, "-j", "MASQUERADE"}
				ruleSpec = appendNetmakerCommentToRule(ruleSpec)
				// to avoid duplicate iface route rule,delete if exists
				iptablesClient.DeleteIfExists(defaultNatTable, nattablePRTChain, ruleSpec...)
				err := iptablesClient.Insert(defaultNatTable, nattablePRTChain, 1, ruleSpec...)
				if err != nil {
					logger.Log(1, fmt.Sprintf("failed to add rule: %v, Err: %v ", ruleSpec, err.Error()))
				} else {
					egressGwRoutes = append(egressGwRoutes, ruleInfo{
						table: defaultNatTable,
						chain: nattablePRTChain,
						rule:  ruleSpec,
					})
				}
			}
		}
	}
	ruleTable[egressInfo.EgressID].rulesMap[egressInfo.EgressID] = egressGwRoutes

	return nil
}

func (i *iptablesManager) AddDropRules(dropRules []ruleInfo) {
	for _, dropRule := range dropRules {
		// create drop rule in netmakefilterchain
		ok, err := i.ipv4Client.Exists(dropRule.table, dropRule.chain, dropRule.rule...)
		if err == nil && !ok {
			if err := i.ipv4Client.Append(dropRule.table,
				dropRule.chain, dropRule.rule...); err != nil {
				logger.Log(1, fmt.Sprintf("failed to add rule: %v Err: %v",
					dropRule, err.Error()))
			}
		}
		ok, err = i.ipv6Client.Exists(dropRule.table, dropRule.chain, dropRule.rule...)
		if err == nil && !ok {
			if err := i.ipv6Client.Append(dropRule.table,
				dropRule.chain, dropRule.rule...); err != nil {
				logger.Log(1, fmt.Sprintf("failed to add rule: %v Err: %v",
					dropRule, err.Error()))
			}
		}
	}
}

func (i *iptablesManager) InsertIngressRoutingRules(server string, ingressInfo models.IngressInfo) error {
	ruleTable := i.FetchRuleTable(server, ingressTable)
	defer i.SaveRules(server, ingressTable, ruleTable)
	i.mux.Lock()
	defer i.mux.Unlock()
	var ingressRules rulesCfg
	var ok bool
	ingressRules, ok = ruleTable[ingressInfo.IngressID]
	if !ok {
		ingressRules = rulesCfg{
			rulesMap: make(map[string][]ruleInfo),
		}
	}
	ingressGwRoutes := []ruleInfo{}
<<<<<<< HEAD
=======
	// for _, ip := range ingressInfo.StaticNodeIps {
	// 	iptablesClient := i.ipv4Client
	// 	networks := []string{ingressInfo.Network.String()}
	// 	for _, egressNet := range ingressInfo.EgressRanges {
	// 		networks = append(networks, egressNet.String())
	// 	}
	// 	if ip.To4() == nil {
	// 		networks = []string{ingressInfo.Network6.String()}
	// 		for _, egressNet := range ingressInfo.EgressRanges6 {
	// 			networks = append(networks, egressNet.String())
	// 		}
	// 		iptablesClient = i.ipv6Client
	// 	}
	// 	ruleSpec := []string{"-s", ip.String(), "-d", strings.Join(networks, ","), "-j", netmakerFilterChain}
	// 	ruleSpec = appendNetmakerCommentToRule(ruleSpec)
	// 	// to avoid duplicate iface route rule,delete if exists
	// 	iptablesClient.DeleteIfExists(defaultIpTable, iptableFWDChain, ruleSpec...)
	// 	err := iptablesClient.Insert(defaultIpTable, iptableFWDChain, 1, ruleSpec...)
	// 	if err != nil {
	// 		logger.Log(1, fmt.Sprintf("failed to add rule: %v, Err: %v ", ruleSpec, err.Error()))
	// 	} else {
	// 		ingressGwRoutes = append(ingressGwRoutes, ruleInfo{
	// 			table: defaultIpTable,
	// 			chain: iptableFWDChain,
	// 			rule:  ruleSpec,
	// 		})
	// 	}
	// 	// to avoid duplicate iface route rule,delete if exists
	// 	iptablesClient.DeleteIfExists(defaultIpTable, iptableINChain, ruleSpec...)
	// 	err = iptablesClient.Insert(defaultIpTable, iptableINChain, 1, ruleSpec...)
	// 	if err != nil {
	// 		logger.Log(1, fmt.Sprintf("failed to add rule: %v, Err: %v ", ruleSpec, err.Error()))
	// 	} else {
	// 		ingressGwRoutes = append(ingressGwRoutes, ruleInfo{
	// 			table: defaultIpTable,
	// 			chain: iptableINChain,
	// 			rule:  ruleSpec,
	// 		})
	// 	}
	// }
>>>>>>> 3588c519
	for _, rule := range ingressInfo.Rules {
		if !rule.Allow {
			continue
		}
		iptablesClient := i.ipv4Client
		if rule.SrcIP.IP.To4() == nil {
			iptablesClient = i.ipv6Client
		}
		rulesSpec := [][]string{}
		if len(rule.AllowedPorts) > 0 {

			for _, port := range rule.AllowedPorts {
				if port == "" {
					continue
				}
				ruleSpec := []string{"-s", rule.SrcIP.String()}
				if rule.DstIP.IP != nil {
					ruleSpec = append(ruleSpec, "-d", rule.DstIP.String())
				}
				if rule.AllowedProtocol.String() != "" && rule.AllowedProtocol != models.ALL {
					ruleSpec = append(ruleSpec, "-p", rule.AllowedProtocol.String())
				}
				ruleSpec = append(ruleSpec, "--dport", port)
				ruleSpec = append(ruleSpec, "-j", "ACCEPT")
				ruleSpec = appendNetmakerCommentToRule(ruleSpec)
				rulesSpec = append(rulesSpec, ruleSpec)
			}

		} else {
			ruleSpec := []string{"-s", rule.SrcIP.String()}
			if rule.DstIP.IP != nil {
				ruleSpec = append(ruleSpec, "-d", rule.DstIP.String())
			}
			if rule.AllowedProtocol.String() != "" && rule.AllowedProtocol != models.ALL {
				ruleSpec = append(ruleSpec, "-p", rule.AllowedProtocol.String())
			}
			ruleSpec = append(ruleSpec, "-j", "ACCEPT")
			ruleSpec = appendNetmakerCommentToRule(ruleSpec)
			rulesSpec = append(rulesSpec, ruleSpec)
		}
		for _, ruleSpec := range rulesSpec {
			// to avoid duplicate iface route rule,delete if exists
			iptablesClient.DeleteIfExists(defaultIpTable, aclInputRulesChain, ruleSpec...)
			err := iptablesClient.Insert(defaultIpTable, aclInputRulesChain, 1, ruleSpec...)
			if err != nil {
				logger.Log(1, fmt.Sprintf("failed to add rule: %v, Err: %v ", ruleSpec, err.Error()))
			} else {
				ingressGwRoutes = append(ingressGwRoutes, ruleInfo{
					table: defaultIpTable,
					chain: aclInputRulesChain,
					rule:  ruleSpec,
				})
			}
		}

	}

	ingressRules.rulesMap[staticNodeRules] = ingressGwRoutes
	ingressRules.extraInfo = ingressInfo
	ruleTable[ingressInfo.IngressID] = ingressRules
	return nil
}

func (i *iptablesManager) AddAclRules(server string, aclRules map[string]models.AclRule) {
	ruleTable := i.FetchRuleTable(server, aclTable)
	defer i.SaveRules(server, aclTable, ruleTable)
	i.mux.Lock()
	defer i.mux.Unlock()
	if ruleTable == nil {
		ruleTable = make(ruletable)
	}
	for _, aclRule := range aclRules {
		rules := []ruleInfo{}
		if _, ok := ruleTable[aclRule.ID]; !ok {
			ruleTable[aclRule.ID] = rulesCfg{
				rulesMap: make(map[string][]ruleInfo),
			}
		}
		if len(aclRule.IPList) > 0 {
			allowedIps := []string{}
			for _, ip := range aclRule.IPList {
				allowedIps = append(allowedIps, ip.String())
			}
			rulesSpec := [][]string{}
			if len(aclRule.AllowedPorts) > 0 {

				for _, port := range aclRule.AllowedPorts {
					if port == "" {
						continue
					}
					ruleSpec := []string{"-s", strings.Join(allowedIps, ",")}
					if aclRule.AllowedProtocol.String() != "" && aclRule.AllowedProtocol != models.ALL {
						ruleSpec = append(ruleSpec, "-p", aclRule.AllowedProtocol.String())
					}
					ruleSpec = append(ruleSpec, "--dport", port)
					ruleSpec = append(ruleSpec, "-m", "addrtype", "--dst-type", "LOCAL")
					ruleSpec = append(ruleSpec, "-j", "ACCEPT")
					ruleSpec = appendNetmakerCommentToRule(ruleSpec)
					rulesSpec = append(rulesSpec, ruleSpec)
				}

			} else {
				ruleSpec := []string{"-s", strings.Join(allowedIps, ",")}
				if aclRule.AllowedProtocol.String() != "" && aclRule.AllowedProtocol != models.ALL {
					ruleSpec = append(ruleSpec, "-p", aclRule.AllowedProtocol.String())
				}
				ruleSpec = append(ruleSpec, "-m", "addrtype", "--dst-type", "LOCAL")
				ruleSpec = append(ruleSpec, "-j", "ACCEPT")
				ruleSpec = appendNetmakerCommentToRule(ruleSpec)
				rulesSpec = append(rulesSpec, ruleSpec)
			}

			for _, ruleSpec := range rulesSpec {
				err := i.ipv4Client.Insert(defaultIpTable, aclInputRulesChain, 1, ruleSpec...)
				if err != nil {
					logger.Log(1, fmt.Sprintf("failed to add rule: %v, Err: %v ", ruleSpec, err.Error()))
				} else {
					rules = append(rules, ruleInfo{
						isIpv4: true,
						table:  defaultIpTable,
						chain:  aclInputRulesChain,
						rule:   ruleSpec,
					})

				}
			}
		}

		if len(aclRule.IP6List) > 0 {
			allowedIps := []string{}
			for _, ip := range aclRule.IP6List {
				allowedIps = append(allowedIps, ip.String())
			}
			rulesSpec := [][]string{}
			if len(aclRule.AllowedPorts) > 0 {

				for _, port := range aclRule.AllowedPorts {
					if port == "" {
						continue
					}
					ruleSpec := []string{"-s", strings.Join(allowedIps, ",")}
					if aclRule.AllowedProtocol.String() != "" && aclRule.AllowedProtocol != models.ALL {
						ruleSpec = append(ruleSpec, "-p", aclRule.AllowedProtocol.String())
					}
					ruleSpec = append(ruleSpec, "--dport", port)
					ruleSpec = append(ruleSpec, "-m", "addrtype", "--dst-type", "LOCAL")
					ruleSpec = append(ruleSpec, "-j", "ACCEPT")
					ruleSpec = appendNetmakerCommentToRule(ruleSpec)
					rulesSpec = append(rulesSpec, ruleSpec)
				}

			} else {
				ruleSpec := []string{"-s", strings.Join(allowedIps, ",")}
				if aclRule.AllowedProtocol.String() != "" && aclRule.AllowedProtocol != models.ALL {
					ruleSpec = append(ruleSpec, "-p", aclRule.AllowedProtocol.String())
				}
				ruleSpec = append(ruleSpec, "-m", "addrtype", "--dst-type", "LOCAL")
				ruleSpec = append(ruleSpec, "-j", "ACCEPT")
				ruleSpec = appendNetmakerCommentToRule(ruleSpec)
				rulesSpec = append(rulesSpec, ruleSpec)
			}

			for _, ruleSpec := range rulesSpec {
				err := i.ipv6Client.Insert(defaultIpTable, aclInputRulesChain, 1, ruleSpec...)
				if err != nil {
					logger.Log(1, fmt.Sprintf("failed to add rule: %v, Err: %v ", ruleSpec, err.Error()))
				} else {
					rules = append(rules, ruleInfo{
						isIpv4: true,
						table:  defaultIpTable,
						chain:  aclInputRulesChain,
						rule:   ruleSpec,
					})

				}
			}
		}
		if len(rules) > 0 {
			fmt.Printf("====> IN ADDACLRULES: %+v\n", rules)
			rCfg := rulesCfg{
				rulesMap: map[string][]ruleInfo{
					aclRule.ID: rules,
				},
				extraInfo: aclRule,
			}
			ruleTable[aclRule.ID] = rCfg
		}
	}
	fmt.Printf("===> AFTER ADDACLRULES: %+v\n", ruleTable)
}

func (i *iptablesManager) UpsertAclRule(server string, aclRule models.AclRule) {
	ruleTable := i.FetchRuleTable(server, aclTable)
	defer i.SaveRules(server, aclTable, ruleTable)
	i.mux.Lock()
	defer i.mux.Unlock()
	ruleTable[aclRule.ID] = rulesCfg{
		rulesMap: make(map[string][]ruleInfo),
	}
	rules := []ruleInfo{}
	if _, ok := ruleTable[aclRule.ID]; !ok {
		ruleTable[aclRule.ID] = rulesCfg{
			rulesMap: make(map[string][]ruleInfo),
		}
	}
	if len(aclRule.IPList) > 0 {
		allowedIps := []string{}
		for _, ip := range aclRule.IPList {
			allowedIps = append(allowedIps, ip.String())
		}
		rulesSpec := [][]string{}
		if len(aclRule.AllowedPorts) > 0 {
			for _, port := range aclRule.AllowedPorts {
				if port == "" {
					continue
				}
				ruleSpec := []string{"-s", strings.Join(allowedIps, ",")}
				if aclRule.AllowedProtocol.String() != "" {
					ruleSpec = append(ruleSpec, "-p", aclRule.AllowedProtocol.String())
				}
				ruleSpec = append(ruleSpec, "--dport", port)
				ruleSpec = append(ruleSpec, "-m", "addrtype", "--dst-type", "LOCAL")
				ruleSpec = append(ruleSpec, "-j", "ACCEPT")
				ruleSpec = appendNetmakerCommentToRule(ruleSpec)
				rulesSpec = append(rulesSpec, ruleSpec)
			}

		} else {
			ruleSpec := []string{"-s", strings.Join(allowedIps, ",")}
			if aclRule.AllowedProtocol.String() != "" {
				ruleSpec = append(ruleSpec, "-p", aclRule.AllowedProtocol.String())
			}
			ruleSpec = append(ruleSpec, "-m", "addrtype", "--dst-type", "LOCAL")
			ruleSpec = append(ruleSpec, "-j", "ACCEPT")
			ruleSpec = appendNetmakerCommentToRule(ruleSpec)
			rulesSpec = append(rulesSpec, ruleSpec)
		}
		for _, ruleSpec := range rulesSpec {
			err := i.ipv4Client.Insert(defaultIpTable, aclInputRulesChain, 1, ruleSpec...)
			if err != nil {
				logger.Log(1, fmt.Sprintf("failed to add rule: %v, Err: %v ", ruleSpec, err.Error()))
			} else {
				rules = append(rules, ruleInfo{
					isIpv4: true,
					table:  defaultIpTable,
					chain:  aclInputRulesChain,
					rule:   ruleSpec,
				})

			}
		}

	}
	if len(aclRule.IP6List) > 0 {
		allowedIps := []string{}
		for _, ip := range aclRule.IP6List {
			allowedIps = append(allowedIps, ip.String())
		}
		rulesSpec := [][]string{}
		if len(aclRule.AllowedPorts) > 0 {

			for _, port := range aclRule.AllowedPorts {
				if port == "" {
					continue
				}
				ruleSpec := []string{"-s", strings.Join(allowedIps, ",")}
				if aclRule.AllowedProtocol.String() != "" {
					ruleSpec = append(ruleSpec, "-p", aclRule.AllowedProtocol.String())
				}
				ruleSpec = append(ruleSpec, "--dport", port)
				ruleSpec = append(ruleSpec, "-m", "addrtype", "--dst-type", "LOCAL")
				ruleSpec = append(ruleSpec, "-j", "ACCEPT")
				rulesSpec = append(rulesSpec, ruleSpec)
			}

		} else {
			ruleSpec := []string{"-s", strings.Join(allowedIps, ",")}
			if aclRule.AllowedProtocol.String() != "" {
				ruleSpec = append(ruleSpec, "-p", aclRule.AllowedProtocol.String())
			}
			ruleSpec = append(ruleSpec, "-m", "addrtype", "--dst-type", "LOCAL")
			ruleSpec = append(ruleSpec, "-j", "ACCEPT")
			rulesSpec = append(rulesSpec, ruleSpec)
		}
		for _, ruleSpec := range rulesSpec {
			err := i.ipv6Client.Insert(defaultIpTable, aclInputRulesChain, 1, ruleSpec...)
			if err != nil {
				logger.Log(1, fmt.Sprintf("failed to add rule: %v, Err: %v ", ruleSpec, err.Error()))
			} else {
				rules = append(rules, ruleInfo{
					table: defaultIpTable,
					chain: aclInputRulesChain,
					rule:  ruleSpec,
				})
			}
		}
	}
	if len(rules) > 0 {
		rCfg := rulesCfg{
			rulesMap: map[string][]ruleInfo{
				aclRule.ID: rules,
			},
			extraInfo: aclRule,
		}
		ruleTable[aclRule.ID] = rCfg
	}

}

func (i *iptablesManager) DeleteAclRule(server, aclID string) {
	ruleTable := i.FetchRuleTable(server, aclTable)
	defer i.SaveRules(server, aclTable, ruleTable)
	i.mux.Lock()
	defer i.mux.Unlock()
	rulesCfg, ok := ruleTable[aclID]
	if !ok {
		return
	}
	rules := rulesCfg.rulesMap[aclID]
	for _, rule := range rules {
		if rule.isIpv4 {
			i.ipv4Client.DeleteIfExists(rule.table, rule.chain, rule.rule...)
		} else {
			i.ipv6Client.DeleteIfExists(rule.table, rule.chain, rule.rule...)
		}
	}
	delete(ruleTable, aclID)

}

func (i *iptablesManager) AddAclRules(server string, aclRules map[string]models.AclRule) {
	ruleTable := i.FetchRuleTable(server, aclTable)
	defer i.SaveRules(server, aclTable, ruleTable)
	i.mux.Lock()
	defer i.mux.Unlock()
	if ruleTable == nil {
		ruleTable = make(ruletable)
	}
	for _, aclRule := range aclRules {
		rules := []ruleInfo{}
		if _, ok := ruleTable[aclRule.ID]; !ok {
			ruleTable[aclRule.ID] = rulesCfg{
				rulesMap: make(map[string][]ruleInfo),
			}
		}
		if len(aclRule.IPList) > 0 {
			allowedIps := []string{}
			for _, ip := range aclRule.IPList {
				allowedIps = append(allowedIps, ip.String())
			}
			rulesSpec := [][]string{}
			if len(aclRule.AllowedPorts) > 0 {

				for _, port := range aclRule.AllowedPorts {
					if port == "" {
						continue
					}
					ruleSpec := []string{"-s", strings.Join(allowedIps, ",")}
					if aclRule.AllowedProtocol.String() != "" && aclRule.AllowedProtocol != models.ALL {
						ruleSpec = append(ruleSpec, "-p", aclRule.AllowedProtocol.String())
					}
					ruleSpec = append(ruleSpec, "--dport", port)
					//ruleSpec = append(ruleSpec, "-m", "addrtype", "--dst-type", "LOCAL")
					ruleSpec = append(ruleSpec, "-j", "ACCEPT")
					ruleSpec = appendNetmakerCommentToRule(ruleSpec)
					rulesSpec = append(rulesSpec, ruleSpec)
				}

			} else {
				ruleSpec := []string{"-s", strings.Join(allowedIps, ",")}
				if aclRule.AllowedProtocol.String() != "" && aclRule.AllowedProtocol != models.ALL {
					ruleSpec = append(ruleSpec, "-p", aclRule.AllowedProtocol.String())
				}
				//ruleSpec = append(ruleSpec, "-m", "addrtype", "--dst-type", "LOCAL")
				ruleSpec = append(ruleSpec, "-j", "ACCEPT")
				ruleSpec = appendNetmakerCommentToRule(ruleSpec)
				rulesSpec = append(rulesSpec, ruleSpec)
			}

			for _, ruleSpec := range rulesSpec {
				err := i.ipv4Client.Insert(defaultIpTable, aclInputRulesChain, 1, ruleSpec...)
				if err != nil {
					logger.Log(1, fmt.Sprintf("failed to add rule: %v, Err: %v ", ruleSpec, err.Error()))
				} else {
					rules = append(rules, ruleInfo{
						isIpv4: true,
						table:  defaultIpTable,
						chain:  aclInputRulesChain,
						rule:   ruleSpec,
					})

				}
			}
		}

		if len(aclRule.IP6List) > 0 {
			allowedIps := []string{}
			for _, ip := range aclRule.IP6List {
				allowedIps = append(allowedIps, ip.String())
			}
			rulesSpec := [][]string{}
			if len(aclRule.AllowedPorts) > 0 {

				for _, port := range aclRule.AllowedPorts {
					if port == "" {
						continue
					}
					ruleSpec := []string{"-s", strings.Join(allowedIps, ",")}
					if aclRule.AllowedProtocol.String() != "" && aclRule.AllowedProtocol != models.ALL {
						ruleSpec = append(ruleSpec, "-p", aclRule.AllowedProtocol.String())
					}
					ruleSpec = append(ruleSpec, "--dport", port)
					//ruleSpec = append(ruleSpec, "-m", "addrtype", "--dst-type", "LOCAL")
					ruleSpec = append(ruleSpec, "-j", "ACCEPT")
					ruleSpec = appendNetmakerCommentToRule(ruleSpec)
					rulesSpec = append(rulesSpec, ruleSpec)
				}

			} else {
				ruleSpec := []string{"-s", strings.Join(allowedIps, ",")}
				if aclRule.AllowedProtocol.String() != "" && aclRule.AllowedProtocol != models.ALL {
					ruleSpec = append(ruleSpec, "-p", aclRule.AllowedProtocol.String())
				}
				//ruleSpec = append(ruleSpec, "-m", "addrtype", "--dst-type", "LOCAL")
				ruleSpec = append(ruleSpec, "-j", "ACCEPT")
				ruleSpec = appendNetmakerCommentToRule(ruleSpec)
				rulesSpec = append(rulesSpec, ruleSpec)
			}

			for _, ruleSpec := range rulesSpec {
				err := i.ipv6Client.Insert(defaultIpTable, aclInputRulesChain, 1, ruleSpec...)
				if err != nil {
					logger.Log(1, fmt.Sprintf("failed to add rule: %v, Err: %v ", ruleSpec, err.Error()))
				} else {
					rules = append(rules, ruleInfo{
						isIpv4: true,
						table:  defaultIpTable,
						chain:  aclInputRulesChain,
						rule:   ruleSpec,
					})

				}
			}
		}
		if len(rules) > 0 {
			fmt.Printf("====> IN ADDACLRULES: %+v\n", rules)
			rCfg := rulesCfg{
				rulesMap: map[string][]ruleInfo{
					aclRule.ID: rules,
				},
				extraInfo: aclRule,
			}
			ruleTable[aclRule.ID] = rCfg
		}
	}
	fmt.Printf("===> AFTER ADDACLRULES: %+v\n", ruleTable)
}

func (i *iptablesManager) UpsertAclRule(server string, aclRule models.AclRule) {
	ruleTable := i.FetchRuleTable(server, aclTable)
	defer i.SaveRules(server, aclTable, ruleTable)
	i.mux.Lock()
	defer i.mux.Unlock()
	ruleTable[aclRule.ID] = rulesCfg{
		rulesMap: make(map[string][]ruleInfo),
	}
	rules := []ruleInfo{}
	if _, ok := ruleTable[aclRule.ID]; !ok {
		ruleTable[aclRule.ID] = rulesCfg{
			rulesMap: make(map[string][]ruleInfo),
		}
	}
	if len(aclRule.IPList) > 0 {
		allowedIps := []string{}
		for _, ip := range aclRule.IPList {
			allowedIps = append(allowedIps, ip.String())
		}
		rulesSpec := [][]string{}
		if len(aclRule.AllowedPorts) > 0 {
			for _, port := range aclRule.AllowedPorts {
				if port == "" {
					continue
				}
				ruleSpec := []string{"-s", strings.Join(allowedIps, ",")}
				if aclRule.AllowedProtocol.String() != "" {
					ruleSpec = append(ruleSpec, "-p", aclRule.AllowedProtocol.String())
				}
				ruleSpec = append(ruleSpec, "--dport", port)
				//ruleSpec = append(ruleSpec, "-m", "addrtype", "--dst-type", "LOCAL")
				ruleSpec = append(ruleSpec, "-j", "ACCEPT")
				ruleSpec = appendNetmakerCommentToRule(ruleSpec)
				rulesSpec = append(rulesSpec, ruleSpec)
			}

		} else {
			ruleSpec := []string{"-s", strings.Join(allowedIps, ",")}
			if aclRule.AllowedProtocol.String() != "" {
				ruleSpec = append(ruleSpec, "-p", aclRule.AllowedProtocol.String())
			}
			//ruleSpec = append(ruleSpec, "-m", "addrtype", "--dst-type", "LOCAL")
			ruleSpec = append(ruleSpec, "-j", "ACCEPT")
			ruleSpec = appendNetmakerCommentToRule(ruleSpec)
			rulesSpec = append(rulesSpec, ruleSpec)
		}
		for _, ruleSpec := range rulesSpec {
			err := i.ipv4Client.Insert(defaultIpTable, aclInputRulesChain, 1, ruleSpec...)
			if err != nil {
				logger.Log(1, fmt.Sprintf("failed to add rule: %v, Err: %v ", ruleSpec, err.Error()))
			} else {
				rules = append(rules, ruleInfo{
					isIpv4: true,
					table:  defaultIpTable,
					chain:  aclInputRulesChain,
					rule:   ruleSpec,
				})

			}
		}

	}
	if len(aclRule.IP6List) > 0 {
		allowedIps := []string{}
		for _, ip := range aclRule.IP6List {
			allowedIps = append(allowedIps, ip.String())
		}
		rulesSpec := [][]string{}
		if len(aclRule.AllowedPorts) > 0 {

			for _, port := range aclRule.AllowedPorts {
				if port == "" {
					continue
				}
				ruleSpec := []string{"-s", strings.Join(allowedIps, ",")}
				if aclRule.AllowedProtocol.String() != "" {
					ruleSpec = append(ruleSpec, "-p", aclRule.AllowedProtocol.String())
				}
				ruleSpec = append(ruleSpec, "--dport", port)
				//ruleSpec = append(ruleSpec, "-m", "addrtype", "--dst-type", "LOCAL")
				ruleSpec = append(ruleSpec, "-j", "ACCEPT")
				rulesSpec = append(rulesSpec, ruleSpec)
			}

		} else {
			ruleSpec := []string{"-s", strings.Join(allowedIps, ",")}
			if aclRule.AllowedProtocol.String() != "" {
				ruleSpec = append(ruleSpec, "-p", aclRule.AllowedProtocol.String())
			}
			//ruleSpec = append(ruleSpec, "-m", "addrtype", "--dst-type", "LOCAL")
			ruleSpec = append(ruleSpec, "-j", "ACCEPT")
			rulesSpec = append(rulesSpec, ruleSpec)
		}
		for _, ruleSpec := range rulesSpec {
			err := i.ipv6Client.Insert(defaultIpTable, aclInputRulesChain, 1, ruleSpec...)
			if err != nil {
				logger.Log(1, fmt.Sprintf("failed to add rule: %v, Err: %v ", ruleSpec, err.Error()))
			} else {
				rules = append(rules, ruleInfo{
					table: defaultIpTable,
					chain: aclInputRulesChain,
					rule:  ruleSpec,
				})
			}
		}
	}
	if len(rules) > 0 {
		rCfg := rulesCfg{
			rulesMap: map[string][]ruleInfo{
				aclRule.ID: rules,
			},
			extraInfo: aclRule,
		}
		ruleTable[aclRule.ID] = rCfg
	}

}

func (i *iptablesManager) DeleteAclRule(server, aclID string) {
	ruleTable := i.FetchRuleTable(server, aclTable)
	defer i.SaveRules(server, aclTable, ruleTable)
	i.mux.Lock()
	defer i.mux.Unlock()
	rulesCfg, ok := ruleTable[aclID]
	if !ok {
		return
	}
	rules := rulesCfg.rulesMap[aclID]
	for _, rule := range rules {
		if rule.isIpv4 {
			i.ipv4Client.DeleteIfExists(rule.table, rule.chain, rule.rule...)
		} else {
			i.ipv6Client.DeleteIfExists(rule.table, rule.chain, rule.rule...)
		}
	}
	delete(ruleTable, aclID)

}

func (i *iptablesManager) cleanup(table, chain string) {

	err := i.ipv4Client.ClearAndDeleteChain(table, chain)
	if err != nil {
		logger.Log(1, "[ipv4] failed to clear chain: ", table, chain, err.Error())
	}
	err = i.ipv6Client.ClearAndDeleteChain(table, chain)
	if err != nil {
		logger.Log(1, "[ipv6] failed to clear chain: ", table, chain, err.Error())
	}
}

func (i *iptablesManager) clearNetmakerRules(table, chain string) {
	// List all rules in the specified chain
	rules, err := i.ipv4Client.List(table, chain)
	if err != nil {
		logger.Log(1, "Failed to list rules: ", table, chain, err.Error())
	}
	// Iterate through rules to find the one with the target comment
	for _, rule := range rules {
		if containsComment(rule, netmakerSignature) {
			// Delete the rule once found
			// Split the rule into components
			ruleComponents := strings.Fields(rule)
			if len(ruleComponents) > 2 {
				ruleComponents = ruleComponents[2:]
			}
			err = i.ipv4Client.Delete(table, chain, ruleComponents...)
			if err != nil {
				logger.Log(4, "Failed to delete rule: ", rule, err.Error())
			}
		}
	}
	rules, err = i.ipv6Client.List(table, chain)
	if err != nil {
		logger.Log(1, "Failed to list v6 rules: ", table, chain, err.Error())
	}

	// Iterate through rules to find the one with the target comment
	for _, rule := range rules {
		if containsComment(rule, netmakerSignature) {
			// Delete the rule once found
			// Split the rule into components
			ruleComponents := strings.Fields(rule)
			if len(ruleComponents) > 2 {
				ruleComponents = ruleComponents[2:]
			}
			err = i.ipv4Client.Delete(table, chain, ruleComponents...)
			if err != nil {
				logger.Log(4, "Failed to delete rule: ", rule, err.Error())
			}

		}
	}
}

// Helper function to check if a rule contains a specific comment
func containsComment(rule string, comment string) bool {
	return strings.Contains(rule, fmt.Sprintf("--comment %s", comment))
}

// iptablesManager.FetchRuleTable - fetches the rule table by table name
func (i *iptablesManager) FetchRuleTable(server string, tableName string) ruletable {
	i.mux.Lock()
	defer i.mux.Unlock()
	var rules ruletable
	switch tableName {
	case ingressTable:
		rules = i.ingRules[server]
	case egressTable:
		rules = i.engressRules[server]
	case aclTable:
		rules = i.aclRules[server]
	}
	if rules == nil {
		rules = make(ruletable)
	}
	return rules
}

// iptablesManager.DeleteRuleTable - deletes all rules from a table
func (i *iptablesManager) DeleteRuleTable(server, ruleTableName string) {
	i.mux.Lock()
	defer i.mux.Unlock()
	logger.Log(1, "Deleting rules table: ", server, ruleTableName)
	switch ruleTableName {
	case ingressTable:
		delete(i.ingRules, server)
	case egressTable:
		delete(i.engressRules, server)
	}
}

// iptablesManager.SaveRules - saves the rule table by tablename
func (i *iptablesManager) SaveRules(server, tableName string, rules ruletable) {
	i.mux.Lock()
	defer i.mux.Unlock()
	logger.Log(1, "Saving rules to table: ", tableName)
	switch tableName {
	case ingressTable:
		i.ingRules[server] = rules
	case egressTable:
		i.engressRules[server] = rules
	case aclTable:
		i.aclRules[server] = rules
	}
}

// iptablesManager.RemoveRoutingRules removes an iptables rules related to a peer
func (i *iptablesManager) RemoveRoutingRules(server, ruletableName, peerKey string) error {
	rulesTable := i.FetchRuleTable(server, ruletableName)
	defer i.SaveRules(server, ruletableName, rulesTable)
	i.mux.Lock()
	defer i.mux.Unlock()
	if _, ok := rulesTable[peerKey]; !ok {
		return errors.New("peer not found in rule table: " + peerKey)
	}

	for _, rules := range rulesTable[peerKey].rulesMap {
		for _, rule := range rules {
			err := i.ipv4Client.DeleteIfExists(rule.table, rule.chain, rule.rule...)
			if err != nil {
				slog.Debug("failed to del egress rule: ", "error", fmt.Errorf("iptables: error while removing existing %s rules [%v] for %s: %v",
					rule.table, rule.rule, peerKey, err))
			}
			err = i.ipv6Client.DeleteIfExists(rule.table, rule.chain, rule.rule...)
			if err != nil {
				slog.Debug("failed to del egress rule: ", "error", fmt.Errorf("iptables: error while removing existing %s rules [%v] for %s: %v",
					rule.table, rule.rule, peerKey, err))
			}
		}

	}
	delete(rulesTable, peerKey)
	return nil
}

// iptablesManager.DeleteRoutingRule - removes an iptables rule pair from forwarding and nat chains
func (i *iptablesManager) DeleteRoutingRule(server, ruletableName, srcPeerKey, dstPeerKey string) error {
	rulesTable := i.FetchRuleTable(server, ruletableName)
	defer i.SaveRules(server, ruletableName, rulesTable)
	i.mux.Lock()
	defer i.mux.Unlock()
	if _, ok := rulesTable[srcPeerKey]; !ok {
		return errors.New("peer not found in rule table: " + srcPeerKey)
	}
	iptablesClient := i.ipv4Client
	if !rulesTable[srcPeerKey].isIpv4 {
		iptablesClient = i.ipv6Client
	}
	if rules, ok := rulesTable[srcPeerKey].rulesMap[dstPeerKey]; ok {
		for _, rule := range rules {
			err := iptablesClient.DeleteIfExists(rule.table, rule.chain, rule.rule...)
			if err != nil {
				return fmt.Errorf("iptables: error while removing existing %s rules [%v] for %s: %v",
					rule.table, rule.rule, srcPeerKey, err)
			}
		}
		delete(rulesTable[srcPeerKey].rulesMap, dstPeerKey)
	} else {
		return errors.New("rules not found for: " + dstPeerKey)
	}

	return nil
}

// iptablesManager.FlushAll - removes all the rules added by netmaker and deletes the netmaker chains
func (i *iptablesManager) FlushAll() {
	i.mux.Lock()
	defer i.mux.Unlock()
	// remove jump rules
	logger.Log(0, "flushing netmaker rules...")
	i.removeJumpRules()
	i.clearNetmakerRules(defaultIpTable, iptableINChain)
	i.clearNetmakerRules(defaultIpTable, iptableFWDChain)
	i.cleanup(defaultIpTable, aclInputRulesChain)
	i.cleanup(defaultIpTable, aclOutputRulesChain)
<<<<<<< HEAD
=======
	i.cleanup(defaultIpTable, netmakerFilterChain)
>>>>>>> 3588c519
	i.cleanup(defaultNatTable, netmakerNatChain)
}

func iptablesProtoToString(proto iptables.Protocol) string {
	if proto == iptables.ProtocolIPv6 {
		return ipv6
	}
	return ipv4
}

func appendNetmakerCommentToRule(ruleSpec []string) []string {
	ruleSpec = append(ruleSpec, "-m", "comment", "--comment", netmakerSignature)
	return ruleSpec
}<|MERGE_RESOLUTION|>--- conflicted
+++ resolved
@@ -17,10 +17,10 @@
 
 // constants needed to manage and create iptable rules
 const (
-	ipv6           = "ipv6"
-	ipv4           = "ipv4"
-	defaultIpTable = "filter"
-	//netmakerFilterChain = "netmakerfilter"
+	ipv6                = "ipv6"
+	ipv4                = "ipv4"
+	defaultIpTable      = "filter"
+	netmakerFilterChain = "netmakerfilter"
 	defaultNatTable     = "nat"
 	netmakerNatChain    = "netmakernat"
 	iptableFWDChain     = "FORWARD"
@@ -48,16 +48,12 @@
 		chain: aclInputRulesChain,
 	}
 	dropRules = []ruleInfo{
-<<<<<<< HEAD
-
-=======
 		{
 			rule: []string{"-i", ncutils.GetInterfaceName(), "-m", "comment",
 				"--comment", netmakerSignature, "-j", "RETURN"},
 			table: defaultIpTable,
 			chain: netmakerFilterChain,
 		},
->>>>>>> 3588c519
 		aclInChainDropRule,
 	}
 
@@ -92,21 +88,13 @@
 			chain: iptableFWDChain,
 		},
 		{
-<<<<<<< HEAD
-			rule: []string{"-i", ncutils.GetInterfaceName(), "-j", aclInputRulesChain,
-=======
 			rule: []string{"-i", ncutils.GetInterfaceName(), "!", "-o", "netmaker", "-j", targetAccept,
->>>>>>> 3588c519
 				"-m", "comment", "--comment", netmakerSignature},
 			table: defaultIpTable,
 			chain: iptableFWDChain,
 		},
 		{
-<<<<<<< HEAD
-			rule: []string{"-o", ncutils.GetInterfaceName(), "-j", aclOutputRulesChain,
-=======
 			rule: []string{"-i", ncutils.GetInterfaceName(), "-o", ncutils.GetInterfaceName(), "-j", aclInputRulesChain,
->>>>>>> 3588c519
 				"-m", "comment", "--comment", netmakerSignature},
 			table: defaultIpTable,
 			chain: iptableFWDChain,
@@ -201,36 +189,6 @@
 	// Set the policy To accept on forward chain
 	iptablesClient.ChangePolicy(defaultIpTable, iptableFWDChain, "ACCEPT")
 
-<<<<<<< HEAD
-	ruleSpec := []string{"-i", "netmaker", "-j", aclInputRulesChain}
-	ruleSpec = appendNetmakerCommentToRule(ruleSpec)
-	ok, err := i.ipv4Client.Exists(defaultIpTable, iptableFWDChain, ruleSpec...)
-	if err == nil && !ok {
-		if err := i.ipv4Client.Insert(defaultIpTable, iptableFWDChain, 1, ruleSpec...); err != nil {
-			logger.Log(1, fmt.Sprintf("failed to add rule: %v Err: %v", ruleSpec, err.Error()))
-		}
-	}
-	ok, err = i.ipv6Client.Exists(defaultIpTable, iptableFWDChain, ruleSpec...)
-	if err == nil && !ok {
-		if err := i.ipv6Client.Insert(defaultIpTable, iptableFWDChain, 1, ruleSpec...); err != nil {
-			logger.Log(1, fmt.Sprintf("failed to add rule: %v Err: %v", ruleSpec, err.Error()))
-		}
-	}
-	ruleSpec = []string{"-o", "netmaker", "-j", aclOutputRulesChain}
-	ruleSpec = appendNetmakerCommentToRule(ruleSpec)
-	ok, err = i.ipv4Client.Exists(defaultIpTable, iptableFWDChain, ruleSpec...)
-	if err == nil && !ok {
-		if err := i.ipv4Client.Insert(defaultIpTable, iptableFWDChain, 1, ruleSpec...); err != nil {
-			logger.Log(1, fmt.Sprintf("failed to add rule: %v Err: %v", ruleSpec, err.Error()))
-		}
-	}
-	ok, err = i.ipv6Client.Exists(defaultIpTable, iptableFWDChain, ruleSpec...)
-	if err == nil && !ok {
-		if err := i.ipv6Client.Insert(defaultIpTable, iptableFWDChain, 1, ruleSpec...); err != nil {
-			logger.Log(1, fmt.Sprintf("failed to add rule: %v Err: %v", ruleSpec, err.Error()))
-		}
-	}
-=======
 	// ruleSpec := []string{"-i", "netmaker", "-j", aclInputRulesChain}
 	// ruleSpec = appendNetmakerCommentToRule(ruleSpec)
 	// ok, err := i.ipv4Client.Exists(defaultIpTable, iptableFWDChain, ruleSpec...)
@@ -259,7 +217,6 @@
 	// 		logger.Log(1, fmt.Sprintf("failed to add rule: %v Err: %v", ruleSpec, err.Error()))
 	// 	}
 	// }
->>>>>>> 3588c519
 	return nil
 }
 
@@ -307,27 +264,32 @@
 		logger.Log(1, "failed to create netmaker chain: ", err.Error())
 		return err
 	}
-<<<<<<< HEAD
 	err = createChain(i.ipv4Client, defaultIpTable, aclOutputRulesChain)
-=======
-	err = createChain(i.ipv4Client, defaultIpTable, aclInputRulesChain)
 	if err != nil {
 		logger.Log(1, "failed to create netmaker chain: ", err.Error())
 		return err
 	}
-	err = createChain(i.ipv4Client, defaultIpTable, aclOutputRulesChain)
+	err = createChain(i.ipv4Client, defaultIpTable, aclInputRulesChain)
 	if err != nil {
 		logger.Log(1, "failed to create netmaker chain: ", err.Error())
 		return err
 	}
-	err = createChain(i.ipv6Client, defaultIpTable, netmakerFilterChain)
->>>>>>> 3588c519
+	err = createChain(i.ipv4Client, defaultIpTable, aclOutputRulesChain)
 	if err != nil {
 		logger.Log(1, "failed to create netmaker chain: ", err.Error())
 		return err
 	}
-
-	err = createChain(i.ipv6Client, defaultNatTable, netmakerNatChain)
+	err = createChain(i.ipv6Client, defaultIpTable, netmakerFilterChain)
+	if err != nil {
+		logger.Log(1, "failed to create netmaker chain: ", err.Error())
+		return err
+	}
+	err = createChain(i.ipv6Client, defaultIpTable, aclInputRulesChain)
+	if err != nil {
+		logger.Log(1, "failed to create netmaker chain: ", err.Error())
+		return err
+	}
+	err = createChain(i.ipv6Client, defaultIpTable, aclOutputRulesChain)
 	if err != nil {
 		logger.Log(1, "failed to create netmaker chain: ", err.Error())
 		return err
@@ -515,8 +477,6 @@
 		}
 	}
 	ingressGwRoutes := []ruleInfo{}
-<<<<<<< HEAD
-=======
 	// for _, ip := range ingressInfo.StaticNodeIps {
 	// 	iptablesClient := i.ipv4Client
 	// 	networks := []string{ingressInfo.Network.String()}
@@ -557,7 +517,6 @@
 	// 		})
 	// 	}
 	// }
->>>>>>> 3588c519
 	for _, rule := range ingressInfo.Rules {
 		if !rule.Allow {
 			continue
@@ -619,273 +578,6 @@
 	ingressRules.extraInfo = ingressInfo
 	ruleTable[ingressInfo.IngressID] = ingressRules
 	return nil
-}
-
-func (i *iptablesManager) AddAclRules(server string, aclRules map[string]models.AclRule) {
-	ruleTable := i.FetchRuleTable(server, aclTable)
-	defer i.SaveRules(server, aclTable, ruleTable)
-	i.mux.Lock()
-	defer i.mux.Unlock()
-	if ruleTable == nil {
-		ruleTable = make(ruletable)
-	}
-	for _, aclRule := range aclRules {
-		rules := []ruleInfo{}
-		if _, ok := ruleTable[aclRule.ID]; !ok {
-			ruleTable[aclRule.ID] = rulesCfg{
-				rulesMap: make(map[string][]ruleInfo),
-			}
-		}
-		if len(aclRule.IPList) > 0 {
-			allowedIps := []string{}
-			for _, ip := range aclRule.IPList {
-				allowedIps = append(allowedIps, ip.String())
-			}
-			rulesSpec := [][]string{}
-			if len(aclRule.AllowedPorts) > 0 {
-
-				for _, port := range aclRule.AllowedPorts {
-					if port == "" {
-						continue
-					}
-					ruleSpec := []string{"-s", strings.Join(allowedIps, ",")}
-					if aclRule.AllowedProtocol.String() != "" && aclRule.AllowedProtocol != models.ALL {
-						ruleSpec = append(ruleSpec, "-p", aclRule.AllowedProtocol.String())
-					}
-					ruleSpec = append(ruleSpec, "--dport", port)
-					ruleSpec = append(ruleSpec, "-m", "addrtype", "--dst-type", "LOCAL")
-					ruleSpec = append(ruleSpec, "-j", "ACCEPT")
-					ruleSpec = appendNetmakerCommentToRule(ruleSpec)
-					rulesSpec = append(rulesSpec, ruleSpec)
-				}
-
-			} else {
-				ruleSpec := []string{"-s", strings.Join(allowedIps, ",")}
-				if aclRule.AllowedProtocol.String() != "" && aclRule.AllowedProtocol != models.ALL {
-					ruleSpec = append(ruleSpec, "-p", aclRule.AllowedProtocol.String())
-				}
-				ruleSpec = append(ruleSpec, "-m", "addrtype", "--dst-type", "LOCAL")
-				ruleSpec = append(ruleSpec, "-j", "ACCEPT")
-				ruleSpec = appendNetmakerCommentToRule(ruleSpec)
-				rulesSpec = append(rulesSpec, ruleSpec)
-			}
-
-			for _, ruleSpec := range rulesSpec {
-				err := i.ipv4Client.Insert(defaultIpTable, aclInputRulesChain, 1, ruleSpec...)
-				if err != nil {
-					logger.Log(1, fmt.Sprintf("failed to add rule: %v, Err: %v ", ruleSpec, err.Error()))
-				} else {
-					rules = append(rules, ruleInfo{
-						isIpv4: true,
-						table:  defaultIpTable,
-						chain:  aclInputRulesChain,
-						rule:   ruleSpec,
-					})
-
-				}
-			}
-		}
-
-		if len(aclRule.IP6List) > 0 {
-			allowedIps := []string{}
-			for _, ip := range aclRule.IP6List {
-				allowedIps = append(allowedIps, ip.String())
-			}
-			rulesSpec := [][]string{}
-			if len(aclRule.AllowedPorts) > 0 {
-
-				for _, port := range aclRule.AllowedPorts {
-					if port == "" {
-						continue
-					}
-					ruleSpec := []string{"-s", strings.Join(allowedIps, ",")}
-					if aclRule.AllowedProtocol.String() != "" && aclRule.AllowedProtocol != models.ALL {
-						ruleSpec = append(ruleSpec, "-p", aclRule.AllowedProtocol.String())
-					}
-					ruleSpec = append(ruleSpec, "--dport", port)
-					ruleSpec = append(ruleSpec, "-m", "addrtype", "--dst-type", "LOCAL")
-					ruleSpec = append(ruleSpec, "-j", "ACCEPT")
-					ruleSpec = appendNetmakerCommentToRule(ruleSpec)
-					rulesSpec = append(rulesSpec, ruleSpec)
-				}
-
-			} else {
-				ruleSpec := []string{"-s", strings.Join(allowedIps, ",")}
-				if aclRule.AllowedProtocol.String() != "" && aclRule.AllowedProtocol != models.ALL {
-					ruleSpec = append(ruleSpec, "-p", aclRule.AllowedProtocol.String())
-				}
-				ruleSpec = append(ruleSpec, "-m", "addrtype", "--dst-type", "LOCAL")
-				ruleSpec = append(ruleSpec, "-j", "ACCEPT")
-				ruleSpec = appendNetmakerCommentToRule(ruleSpec)
-				rulesSpec = append(rulesSpec, ruleSpec)
-			}
-
-			for _, ruleSpec := range rulesSpec {
-				err := i.ipv6Client.Insert(defaultIpTable, aclInputRulesChain, 1, ruleSpec...)
-				if err != nil {
-					logger.Log(1, fmt.Sprintf("failed to add rule: %v, Err: %v ", ruleSpec, err.Error()))
-				} else {
-					rules = append(rules, ruleInfo{
-						isIpv4: true,
-						table:  defaultIpTable,
-						chain:  aclInputRulesChain,
-						rule:   ruleSpec,
-					})
-
-				}
-			}
-		}
-		if len(rules) > 0 {
-			fmt.Printf("====> IN ADDACLRULES: %+v\n", rules)
-			rCfg := rulesCfg{
-				rulesMap: map[string][]ruleInfo{
-					aclRule.ID: rules,
-				},
-				extraInfo: aclRule,
-			}
-			ruleTable[aclRule.ID] = rCfg
-		}
-	}
-	fmt.Printf("===> AFTER ADDACLRULES: %+v\n", ruleTable)
-}
-
-func (i *iptablesManager) UpsertAclRule(server string, aclRule models.AclRule) {
-	ruleTable := i.FetchRuleTable(server, aclTable)
-	defer i.SaveRules(server, aclTable, ruleTable)
-	i.mux.Lock()
-	defer i.mux.Unlock()
-	ruleTable[aclRule.ID] = rulesCfg{
-		rulesMap: make(map[string][]ruleInfo),
-	}
-	rules := []ruleInfo{}
-	if _, ok := ruleTable[aclRule.ID]; !ok {
-		ruleTable[aclRule.ID] = rulesCfg{
-			rulesMap: make(map[string][]ruleInfo),
-		}
-	}
-	if len(aclRule.IPList) > 0 {
-		allowedIps := []string{}
-		for _, ip := range aclRule.IPList {
-			allowedIps = append(allowedIps, ip.String())
-		}
-		rulesSpec := [][]string{}
-		if len(aclRule.AllowedPorts) > 0 {
-			for _, port := range aclRule.AllowedPorts {
-				if port == "" {
-					continue
-				}
-				ruleSpec := []string{"-s", strings.Join(allowedIps, ",")}
-				if aclRule.AllowedProtocol.String() != "" {
-					ruleSpec = append(ruleSpec, "-p", aclRule.AllowedProtocol.String())
-				}
-				ruleSpec = append(ruleSpec, "--dport", port)
-				ruleSpec = append(ruleSpec, "-m", "addrtype", "--dst-type", "LOCAL")
-				ruleSpec = append(ruleSpec, "-j", "ACCEPT")
-				ruleSpec = appendNetmakerCommentToRule(ruleSpec)
-				rulesSpec = append(rulesSpec, ruleSpec)
-			}
-
-		} else {
-			ruleSpec := []string{"-s", strings.Join(allowedIps, ",")}
-			if aclRule.AllowedProtocol.String() != "" {
-				ruleSpec = append(ruleSpec, "-p", aclRule.AllowedProtocol.String())
-			}
-			ruleSpec = append(ruleSpec, "-m", "addrtype", "--dst-type", "LOCAL")
-			ruleSpec = append(ruleSpec, "-j", "ACCEPT")
-			ruleSpec = appendNetmakerCommentToRule(ruleSpec)
-			rulesSpec = append(rulesSpec, ruleSpec)
-		}
-		for _, ruleSpec := range rulesSpec {
-			err := i.ipv4Client.Insert(defaultIpTable, aclInputRulesChain, 1, ruleSpec...)
-			if err != nil {
-				logger.Log(1, fmt.Sprintf("failed to add rule: %v, Err: %v ", ruleSpec, err.Error()))
-			} else {
-				rules = append(rules, ruleInfo{
-					isIpv4: true,
-					table:  defaultIpTable,
-					chain:  aclInputRulesChain,
-					rule:   ruleSpec,
-				})
-
-			}
-		}
-
-	}
-	if len(aclRule.IP6List) > 0 {
-		allowedIps := []string{}
-		for _, ip := range aclRule.IP6List {
-			allowedIps = append(allowedIps, ip.String())
-		}
-		rulesSpec := [][]string{}
-		if len(aclRule.AllowedPorts) > 0 {
-
-			for _, port := range aclRule.AllowedPorts {
-				if port == "" {
-					continue
-				}
-				ruleSpec := []string{"-s", strings.Join(allowedIps, ",")}
-				if aclRule.AllowedProtocol.String() != "" {
-					ruleSpec = append(ruleSpec, "-p", aclRule.AllowedProtocol.String())
-				}
-				ruleSpec = append(ruleSpec, "--dport", port)
-				ruleSpec = append(ruleSpec, "-m", "addrtype", "--dst-type", "LOCAL")
-				ruleSpec = append(ruleSpec, "-j", "ACCEPT")
-				rulesSpec = append(rulesSpec, ruleSpec)
-			}
-
-		} else {
-			ruleSpec := []string{"-s", strings.Join(allowedIps, ",")}
-			if aclRule.AllowedProtocol.String() != "" {
-				ruleSpec = append(ruleSpec, "-p", aclRule.AllowedProtocol.String())
-			}
-			ruleSpec = append(ruleSpec, "-m", "addrtype", "--dst-type", "LOCAL")
-			ruleSpec = append(ruleSpec, "-j", "ACCEPT")
-			rulesSpec = append(rulesSpec, ruleSpec)
-		}
-		for _, ruleSpec := range rulesSpec {
-			err := i.ipv6Client.Insert(defaultIpTable, aclInputRulesChain, 1, ruleSpec...)
-			if err != nil {
-				logger.Log(1, fmt.Sprintf("failed to add rule: %v, Err: %v ", ruleSpec, err.Error()))
-			} else {
-				rules = append(rules, ruleInfo{
-					table: defaultIpTable,
-					chain: aclInputRulesChain,
-					rule:  ruleSpec,
-				})
-			}
-		}
-	}
-	if len(rules) > 0 {
-		rCfg := rulesCfg{
-			rulesMap: map[string][]ruleInfo{
-				aclRule.ID: rules,
-			},
-			extraInfo: aclRule,
-		}
-		ruleTable[aclRule.ID] = rCfg
-	}
-
-}
-
-func (i *iptablesManager) DeleteAclRule(server, aclID string) {
-	ruleTable := i.FetchRuleTable(server, aclTable)
-	defer i.SaveRules(server, aclTable, ruleTable)
-	i.mux.Lock()
-	defer i.mux.Unlock()
-	rulesCfg, ok := ruleTable[aclID]
-	if !ok {
-		return
-	}
-	rules := rulesCfg.rulesMap[aclID]
-	for _, rule := range rules {
-		if rule.isIpv4 {
-			i.ipv4Client.DeleteIfExists(rule.table, rule.chain, rule.rule...)
-		} else {
-			i.ipv6Client.DeleteIfExists(rule.table, rule.chain, rule.rule...)
-		}
-	}
-	delete(ruleTable, aclID)
-
 }
 
 func (i *iptablesManager) AddAclRules(server string, aclRules map[string]models.AclRule) {
@@ -1332,10 +1024,7 @@
 	i.clearNetmakerRules(defaultIpTable, iptableFWDChain)
 	i.cleanup(defaultIpTable, aclInputRulesChain)
 	i.cleanup(defaultIpTable, aclOutputRulesChain)
-<<<<<<< HEAD
-=======
 	i.cleanup(defaultIpTable, netmakerFilterChain)
->>>>>>> 3588c519
 	i.cleanup(defaultNatTable, netmakerNatChain)
 }
 
