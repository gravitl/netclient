--- conflicted
+++ resolved
@@ -62,14 +62,7 @@
     IFACE_CMD="-I ${IFACE_NAME}"
 fi
 
-<<<<<<< HEAD
-netclient join $TOKEN_CMD $PORT_CMD $ENDPOINT_CMD $MTU_CMD $HOSTNAME_CMD $STATIC_CMD $IFACE_CMD
-=======
-echo "[netclient] Starting netclient daemon"
-/root/netclient install
-wait $!
 netclient join $TOKEN_CMD $PORT_CMD $ENDPOINT_CMD $MTU_CMD $HOSTNAME_CMD $STATIC_CMD $IFACE_CMD $ENDPOINT6_CMD
->>>>>>> 296c1cc5
 if [ $? -ne 0 ]; then { echo "Failed to join, quitting." ; exit 1; } fi
 
 tail -f /var/log/netclient.log &
