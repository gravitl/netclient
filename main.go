--- conflicted
+++ resolved
@@ -11,11 +11,7 @@
 )
 
 // TODO: use -ldflags to set the right version at build time
-<<<<<<< HEAD
-var version = "v0.20.6"
-=======
 var version = "v0.21.2"
->>>>>>> 991c0043
 
 func main() {
 	config.SetVersion(version)
