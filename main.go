--- conflicted
+++ resolved
@@ -11,13 +11,7 @@
 )
 
 // TODO: use -ldflags to set the right version at build time
-<<<<<<< HEAD
 var version = "v0.19.0"
-
-var guiFunc = func() {}
-=======
-var version = "v0.18.8"
->>>>>>> d67c89c9
 
 func main() {
 	config.SetVersion(version)
