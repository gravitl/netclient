--- conflicted
+++ resolved
@@ -1,7 +1,6 @@
 # Netclient v0.18.8
 
 ## Whats New
-<<<<<<< HEAD
 - Unprivilaged GUI app
 
 ## What's Fixed
@@ -10,13 +9,6 @@
 - 
 - 
 - 
-=======
-- detect firewall changes
-- 
-## What's Fixed
-- limit creation of explicit server/peer routes
-
->>>>>>> b473c270
 ## known issues
 - Incorrect metrics against ext clients
 - Host ListenPorts set to 0 after migration from 0.17.1 -> 0.18.6
