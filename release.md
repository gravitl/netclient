<<<<<<< HEAD
# Netclient v0.19.0
=======
# Netclient v0.18.8
>>>>>>> d67c89c9

## Whats New
- Unprivilaged GUI app

## What's Fixed
- 
- 
- 
- 
- 
## known issues
- Incorrect metrics against ext clients
- Host ListenPorts set to 0 after migration from 0.17.1 -> 0.18.6
- Mac IPv6 addresses/route issues
- Docker client can not re-join after complete deletion
- netclient-gui network tab blank after disconnect
<|MERGE_RESOLUTION|>--- conflicted
+++ resolved
@@ -1,8 +1,4 @@
-<<<<<<< HEAD
 # Netclient v0.19.0
-=======
-# Netclient v0.18.8
->>>>>>> d67c89c9
 
 ## Whats New
 - Unprivilaged GUI app
