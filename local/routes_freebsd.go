--- conflicted
+++ resolved
@@ -65,9 +65,5 @@
 }
 
 func removeCidr(addr *net.IPNet) {
-<<<<<<< HEAD
-	ncutils.RunCmd("route delete -net "+addr.String()+" -interface "+ncutils.GetInterfaceName(), false)
-=======
 	ncutils.RunCmd("route delete -net "+addr.String()+" -interface netmaker", false)
->>>>>>> cac82d15
 }