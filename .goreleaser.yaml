before:
  hooks:
    # You may remove this if you don't use go modules.
    - go mod tidy
builds:
  -
    id: headless
    binary: netclient
    env:
      - CGO_ENABLED=0
    ldflags:
      - -s -w
    targets:
      - linux_amd64
      - linux_arm64
      - linux_arm_5
      - linux_arm_6
      - linux_arm_7
      - linux_mips_hardfloat
      - linux_mips_softfloat
      - linux_mipsle_softfloat
      - linux_mipsle_hardfloat
  -
    id: gui
    binary: netclient-gui
    ldflags:
      - -s -w
    tags:
      - production
      - desktop
    targets:
      - linux_amd64
      - linux_arm64
      - linux_arm_5
      - linux_arm_6
      - linux_arm_7

archives:
  - format: binary
<<<<<<< HEAD
    name_template: '{{ .Binary}}_{{ .Os }}_{{ .Arch }}{{ with .Arm }}v{{ . }}{{ end }}{{ with .Mips }}_{{ . }}{{ end }}'
=======
    name_template: '{{ .ProjectName }}-{{ .Os }}-{{ .Arch }}{{ with .Arm }}v{{ . }}{{ end }}{{ with .Mips }}-{{ . }}{{ end }}'
>>>>>>> b473c270
release:
  prerelease: false
<|MERGE_RESOLUTION|>--- conflicted
+++ resolved
@@ -37,10 +37,6 @@
 
 archives:
   - format: binary
-<<<<<<< HEAD
-    name_template: '{{ .Binary}}_{{ .Os }}_{{ .Arch }}{{ with .Arm }}v{{ . }}{{ end }}{{ with .Mips }}_{{ . }}{{ end }}'
-=======
     name_template: '{{ .ProjectName }}-{{ .Os }}-{{ .Arch }}{{ with .Arm }}v{{ . }}{{ end }}{{ with .Mips }}-{{ . }}{{ end }}'
->>>>>>> b473c270
 release:
   prerelease: false
