package wireguard

import (
	"errors"
	"fmt"
	"net"
	"os"
	"os/exec"
	"strings"
	"syscall"

	"github.com/gravitl/netclient/config"
	"github.com/gravitl/netclient/ncutils"
	"github.com/gravitl/netmaker/logger"
	"github.com/vishvananda/netlink"
	"golang.org/x/exp/slog"
	"golang.org/x/sys/unix"
)

const (
	RouteTableName    = 111
	IPv4Network       = "0.0.0.0/0"
	IPv6Network       = "::/0"
	EgressRouteMetric = 256
)

// NCIface.Create - creates a linux WG interface based on a node's host config
func (nc *NCIface) Create() error {
	if isKernelWireGuardPresent() {
		newLink := nc.getKernelLink()
		if newLink == nil {
			return fmt.Errorf("failed to create kernel interface")
		}
		nc.Iface = newLink
		l, err := netlink.LinkByName(nc.Name)
		if err != nil {
			switch err.(type) {
			case netlink.LinkNotFoundError:
				break
			default:
				return err
			}
		}
		if l != nil {
			err = netlink.LinkDel(newLink)
			if err != nil {
				return err
			}
		}
		if err = netlink.LinkAdd(newLink); err != nil && !os.IsExist(err) {
			return err
		}
		if err = netlink.LinkSetUp(newLink); err != nil {
			return err
		}
		return nil
	} else if isTunModuleLoaded() {
		slog.Info("Kernel WireGuard not detected. Proceeding with userspace WireGuard for iface creation.")
		if err := nc.createUserSpaceWG(); err != nil {
			return err
		}
		newLink := nc.getKernelLink()
		if newLink == nil {
			return fmt.Errorf("failed to create userspace interface")
		}
		if err := netlink.LinkAdd(newLink); err != nil && !os.IsExist(err) {
			return err
		}
		if err := netlink.LinkSetUp(newLink); err != nil {
			return err
		}
		return nil
	}
	return fmt.Errorf("WireGuard not detected")
}

// NCIface.SetMTU - sets the mtu for the interface
func (n *NCIface) SetMTU() error {
	l := n.getKernelLink()
	if err := netlink.LinkSetMTU(l, n.MTU); err != nil {
		return err
	}
	return nil
}

// netLink.Attrs - implements required function of NetLink package
func (l *netLink) Attrs() *netlink.LinkAttrs {
	return l.attrs
}

// netLink.Type - returns type of link i.e wireguard
func (l *netLink) Type() string {
	return "wireguard"
}

// NCIface.Close closes netmaker interface
func (n *NCIface) Close() {
	if isKernelWireGuardPresent() {
		link := n.getKernelLink()
		link.Close()
	} else if isTunModuleLoaded() {
		n.closeUserspaceWg()
	}
}

// netLink.Close - required function to close linux interface
func (l *netLink) Close() error {
	return netlink.LinkDel(l)
}

// netLink.ApplyAddrs - applies the assigned node addresses to given interface (netLink)
func (nc *NCIface) ApplyAddrs() error {
	l, err := netlink.LinkByName(nc.Name)
	if err != nil {
		return fmt.Errorf("failed to locate link %w", err)
	}

	currentAddrs, err := netlink.AddrList(l, 0)
	if err != nil {
		return err
	}
	routes, err := netlink.RouteList(l, 0)
	if err != nil {
		return err
	}

	for i := range routes {
		err = netlink.RouteDel(&routes[i])
		if err != nil {
			return fmt.Errorf("failed to list routes %w", err)
		}
	}

	if len(currentAddrs) > 0 {
		for i := range currentAddrs {
			err = netlink.AddrDel(l, &currentAddrs[i])
			if err != nil {
				return fmt.Errorf("failed to delete route %w", err)
			}
		}
	}

	for _, addr := range nc.Addresses {
		if addr.IP != nil && addr.Network.IP != nil {
			slog.Info("adding address", "address", addr.IP.String(), "network", addr.Network.String())
			if err := netlink.AddrAdd(l, &netlink.Addr{IPNet: &net.IPNet{IP: addr.IP, Mask: addr.Network.Mask}}); err != nil {
				slog.Warn("error adding addr", "error", err.Error())
			}
		}

	}
	return nil
}

// RemoveRoutes - Remove routes to the interface
func RemoveRoutes(addrs []ifaceAddress) {
	l, err := netlink.LinkByName(ncutils.GetInterfaceName())
	if err != nil {
		slog.Error("failed to get link to interface", "error", err)
		return
	}

	for _, addr := range addrs {
		if addr.IP == nil || addr.Network.IP == nil || addr.Network.String() == IPv4Network ||
			addr.Network.String() == IPv6Network || addr.GwIP == nil {
			continue
		}
		slog.Info("removing route to interface", "route", fmt.Sprintf("%s -> %s ->%s", addr.IP.String(), addr.Network.String(), addr.GwIP.String()))
		if err := netlink.RouteDel(&netlink.Route{
			LinkIndex: l.Attrs().Index,
			Gw:        addr.GwIP,
			Src:       addr.IP,
			Dst:       &addr.Network,
			Priority:  int(addr.Metric),
		}); err != nil {
			slog.Warn("error removing route", "error", err.Error())
		}
	}
}

// SetRoutes - sets additional routes to the interface
func SetRoutes(addrs []ifaceAddress) error {
	l, err := netlink.LinkByName(ncutils.GetInterfaceName())
	if err != nil {
		slog.Error("failed to get link to interface", "error", err)
		return err
	}

	for _, addr := range addrs {
		fmt.Println("ADDING===> 1", addr)
		if (len(config.GetNodes()) > 1 && addr.IP == nil) || addr.Network.IP == nil || addr.Network.String() == IPv4Network ||
			addr.Network.String() == IPv6Network || (len(config.GetNodes()) > 1 && addr.GwIP == nil) {
			continue
		}
		fmt.Println("ADDING===> ", addr)
		slog.Info("adding route to interface", "route", fmt.Sprintf("%s -> %s ->%s", addr.IP.String(), addr.Network.String(), addr.GwIP.String()))
<<<<<<< HEAD
		r := &netlink.Route{
=======
		metric := EgressRouteMetric
		if addr.Metric > 0 && addr.Metric < 999 {
			metric = int(addr.Metric)
		}
		if err := netlink.RouteAdd(&netlink.Route{
>>>>>>> bf4f9386
			LinkIndex: l.Attrs().Index,
			Src:       addr.IP,
			Gw:        addr.GwIP,
			Dst:       &addr.Network,
<<<<<<< HEAD
			Priority:  EgressRouteMetric,
			Scope:     netlink.SCOPE_LINK,
		}
		if err := netlink.RouteAdd(r); err != nil && !strings.Contains(err.Error(), "file exists") {
			fmt.Println("error adding route", "error", err.Error())
=======
			Priority:  metric,
		}); err != nil && !strings.Contains(err.Error(), "file exists") {
			slog.Warn("error adding route", "error", err.Error())
>>>>>>> bf4f9386
		}
	}
	return nil
}

// GetDefaultGatewayIp - get current default gateway
func GetDefaultGatewayIp() (ip net.IP, err error) {
	//if table ROUTE_TABLE_NAME existed, return the gateway ip from table ROUTE_TABLE_NAME
	//build the gateway route, with Table ROUTE_TABLE_NAME, metric 1
	tRoute := netlink.Route{Dst: nil, Table: RouteTableName}
	//Check if table ROUTE_TABLE_NAME existed
	routes, _ := netlink.RouteListFiltered(netlink.FAMILY_ALL, &tRoute, netlink.RT_FILTER_TABLE)
	if len(routes) == 1 {
		return routes[0].Gw, nil
	} else if len(routes) > 1 {
		for _, r := range routes {
			if r.Dst == nil {
				return r.Gw, nil
			}
		}
	}

	//if table ROUTE_TABLE_NAME is not existed, get the gateway from main table
	//get current default gateway
	gwRoute, err := GetDefaultGateway()
	if err != nil {
		return ip, err
	}

	return gwRoute.Gw, nil
}

// GetDefaultGatewayV6 - get current default gateway ipv6
func GetDefaultGatewayV6() (gwRoute netlink.Route, err error) {
	// get the present route list
	routes, err := netlink.RouteList(nil, netlink.FAMILY_V6)
	if err != nil {
		slog.Error("error loading route tables", "error", err.Error())
		return gwRoute, err
	}

	gwRoutes := []netlink.Route{}

	// get default gateway by filtering with dst==nil
	for _, r := range routes {
		if r.Dst == nil {
			gwRoutes = append(gwRoutes, r)
		}
	}

	// in case that multiple default gateway in the route table, return the one with higher priority
	if len(gwRoutes) == 0 {
		return gwRoute, errors.New("no default gateway found, please run command route -n to check in the route table")
	} else if len(gwRoutes) == 1 {
		return gwRoutes[0], nil
	} else {
		gwRoute = gwRoutes[0]
		for _, r := range gwRoutes {
			if r.Priority < gwRoute.Priority {
				gwRoute = r
			}
		}
	}

	return gwRoute, nil
}

// GetDefaultGateway - get current default gateway
func GetDefaultGateway() (gwRoute netlink.Route, err error) {

	//get the present route list
	routes, err := netlink.RouteList(nil, netlink.FAMILY_ALL)
	if err != nil {
		slog.Error("error loading route tables", "error", err.Error())
		return gwRoute, err
	}

	gwRoutes := []netlink.Route{}

	//get default gateway by filtering with dst==nil
	for _, r := range routes {
		if r.Dst == nil || r.Dst.IP.Equal(net.ParseIP("0.0.0.0")) || r.Dst.IP.Equal(net.ParseIP("::")) {
			gwRoutes = append(gwRoutes, r)
		}
	}

	//in case that multiple default gateway in the route table, return the one with higher priority
	if len(gwRoutes) == 0 {
		return gwRoute, errors.New("no default gateway found, please run command route -n to check in the route table")
	} else if len(gwRoutes) == 1 {
		return gwRoutes[0], nil
	} else {
		gwRoute = gwRoutes[0]
		for _, r := range gwRoutes {
			if r.Priority < gwRoute.Priority {
				gwRoute = r
			}
		}
	}

	return gwRoute, nil
}

// getLocalIpByDefaultInterfaceName - get local ip address by default interface name in config file
func getLocalIpByDefaultInterfaceName() (ip net.IP, err error) {
	family := netlink.FAMILY_V4
	if ipv4 := config.Netclient().OriginalDefaultGatewayIp.To4(); ipv4 != nil {
		family = netlink.FAMILY_V4
	} else {
		family = netlink.FAMILY_V6
	}

	dLink, err := netlink.LinkByName(config.Netclient().Host.DefaultInterface)
	if err == nil && dLink != nil {
		addrList, err := netlink.AddrList(dLink, family)
		if err == nil && len(addrList) > 0 {
			return addrList[0].IP, nil
		}
	}
	return ip, errors.New("could not get local ip by default interface name")
}

func getSourceIpv6(gw net.IP) (src net.IP) {
	for _, v := range config.Nodes {
		if v.NetworkRange6.Contains(gw) {
			return v.Address6.IP
		}
	}
	return src
}

// SetInternetGw - set a new default gateway and add rules to activate it
func SetInternetGw(gwIp net.IP) (err error) {
	if ipv4 := gwIp.To4(); ipv4 != nil {
		return setInternetGwV4(gwIp)
	} else {
		return setInternetGwV6(gwIp)
	}
}

// setInternetGwV6 - set a new default gateway and add rules to activate it
func setInternetGwV6(gwIp net.IP) (err error) {
	if ipv4 := config.Netclient().OriginalDefaultGatewayIp.To4(); ipv4 != nil {
		ipv6, err := GetDefaultGatewayV6()
		if err == nil && ipv6.Gw != nil {
			config.Netclient().OriginalDefaultGatewayIp = ipv6.Gw
		}
	}

	srcIp := getSourceIpv6(gwIp)
	//build the gateway route, with Table ROUTE_TABLE_NAME, metric 1
	gwRoute := netlink.Route{Src: srcIp, Dst: nil, Gw: gwIp, Table: RouteTableName, Priority: 1}

	//Check if table ROUTE_TABLE_NAME existed
	routes, _ := netlink.RouteListFiltered(netlink.FAMILY_V6, &gwRoute, netlink.RT_FILTER_TABLE)
	if len(routes) > 0 {
		err = RestoreInternetGw()
		if err != nil {
			slog.Error("remove table "+fmt.Sprintf("%d", RouteTableName)+" failed", "error", err.Error())
			return err
		}
	}

	//set new default gateway
	if err := netlink.RouteAdd(&gwRoute); err != nil {
		slog.Error("add new default gateway failed", "error", err.Error())
		return err
	}

	//add rules
	_, ipnet, err := net.ParseCIDR(IPv6Network)
	if err != nil {
		return err
	}
	//first rule :ip rule add from all table ROUTE_TABLE_NAME
	tRule := netlink.NewRule()
	tRule.Family = syscall.AF_INET6
	tRule.Src = ipnet
	tRule.Table = RouteTableName
	tRule.Priority = 3000
	if err := netlink.RuleAdd(tRule); err != nil {
		slog.Error("add new rule failed", "rule", tRule.String(), "error", err.Error())
		RestoreInternetGw()
		return err
	}
	//second rule :ip rule add table main suppress_prefixlength 0
	sRule := netlink.NewRule()
	sRule.Family = syscall.AF_INET6
	sRule.Src = ipnet
	sRule.Table = unix.RT_TABLE_MAIN
	sRule.SuppressPrefixlen = 0
	sRule.Priority = 2500
	if err := netlink.RuleAdd(sRule); err != nil {
		slog.Error("add new rule failed", "mRule: ", sRule.String(), "error", err.Error())
		RestoreInternetGw()
		return err
	}
	//third rule :ip rule add from 68.183.79.137 table main
	lIp := config.Netclient().Host.EndpointIPv6

	_, ipnet, err = net.ParseCIDR(lIp.String() + "/128")
	if err != nil {
		return err
	}
	mRule := netlink.NewRule()
	mRule.Family = syscall.AF_INET6
	mRule.Src = ipnet
	mRule.Table = unix.RT_TABLE_MAIN
	mRule.Priority = 2000
	if err := netlink.RuleAdd(mRule); err != nil {
		slog.Error("add new rule failed", "mRule: ", mRule.String(), "error", err.Error())
		RestoreInternetGw()
		return err
	}
	config.Netclient().CurrGwNmIP = gwIp

	return config.WriteNetclientConfig()
}

// setInternetGwV4 - set a new default gateway and add rules to activate it
func setInternetGwV4(gwIp net.IP) (err error) {

	//build the gateway route, with Table ROUTE_TABLE_NAME, metric 1
	gwRoute := netlink.Route{Src: net.ParseIP("0.0.0.0"), Dst: nil, Gw: gwIp, Table: RouteTableName, Priority: 1}

	//Check if table ROUTE_TABLE_NAME existed
	routes, _ := netlink.RouteListFiltered(netlink.FAMILY_V4, &gwRoute, netlink.RT_FILTER_TABLE)
	if len(routes) > 0 {
		err = RestoreInternetGw()
		if err != nil {
			slog.Error("remove table "+fmt.Sprintf("%d", RouteTableName)+" failed", "error", err.Error())
			return err
		}
	}

	//set new default gateway
	if err := netlink.RouteAdd(&gwRoute); err != nil {
		slog.Error("add new default gateway failed", "error", err.Error())
		return err
	}

	//add rules
	_, ipnet, err := net.ParseCIDR(IPv4Network)
	if err != nil {
		return err
	}
	//first rule :ip rule add from all table ROUTE_TABLE_NAME
	tRule := netlink.NewRule()
	tRule.Src = ipnet
	tRule.Table = RouteTableName
	tRule.Priority = 3000
	if err := netlink.RuleAdd(tRule); err != nil {
		slog.Error("add new rule failed", "rule", tRule.String(), "error", err.Error())
		RestoreInternetGw()
		return err
	}
	//second rule :ip rule add table main suppress_prefixlength 0
	sRule := netlink.NewRule()
	sRule.Src = ipnet
	sRule.Table = unix.RT_TABLE_MAIN
	sRule.SuppressPrefixlen = 0
	sRule.Priority = 2500
	if err := netlink.RuleAdd(sRule); err != nil {
		slog.Error("add new rule failed", "mRule: ", sRule.String(), "error", err.Error())
		RestoreInternetGw()
		return err
	}
	//third rule :ip rule add from 68.183.79.137 table main
	lIp, err := getLocalIpByDefaultInterfaceName()
	if err != nil {
		lIp = config.Netclient().Host.EndpointIP
	}

	_, ipnet, err = net.ParseCIDR(lIp.String() + "/32")
	if err != nil {
		return err
	}
	mRule := netlink.NewRule()
	mRule.Src = ipnet
	mRule.Table = unix.RT_TABLE_MAIN
	mRule.Priority = 2000
	if err := netlink.RuleAdd(mRule); err != nil {
		slog.Error("add new rule failed", "mRule: ", mRule.String(), "error", err.Error())
		RestoreInternetGw()
		return err
	}
	config.Netclient().CurrGwNmIP = gwIp
	return config.WriteNetclientConfig()
}

// RestoreInternetGw - delete the route in table ROUTE_TABLE_NAME and delet the rules
func RestoreInternetGw() (err error) {
	if ipv4 := config.Netclient().CurrGwNmIP.To4(); ipv4 != nil {
		return restoreInternetGwV4()
	} else {
		return restoreInternetGwV6()
	}
}

// restoreInternetGwV6 - delete the route in table ROUTE_TABLE_NAME and delet the rules
func restoreInternetGwV6() (err error) {

	srcIp := getSourceIpv6(config.Netclient().CurrGwNmIP)
	//build the default gateway route
	gwRoute := netlink.Route{Src: srcIp, Dst: nil, Gw: config.Netclient().CurrGwNmIP, Table: RouteTableName, Priority: 1}

	//delete default gateway at first
	if err := netlink.RouteDel(&gwRoute); err != nil {
		slog.Warn("remove default gateway failed", "error", err.Error())
		slog.Warn("please remove the gateway route manually")
		slog.Warn("gateway route: ", gwRoute.String())
	}

	//delete rules
	_, ipnet, err := net.ParseCIDR(IPv6Network)
	if err != nil {
		return err
	}
	//first rule :ip rule add from all table ROUTE_TABLE_NAME
	tRule := netlink.NewRule()
	tRule.Family = syscall.AF_INET6
	tRule.Src = ipnet
	tRule.Table = RouteTableName
	tRule.Priority = 3000
	if err := netlink.RuleDel(tRule); err != nil {
		slog.Warn("delete rule failed", "error", err.Error())
		slog.Warn("please remove the rule manually")
		slog.Warn("rule: ", tRule.String())
	}
	//second rule :ip rule add table main suppress_prefixlength 0
	sRule := netlink.NewRule()
	sRule.Family = syscall.AF_INET6
	sRule.Src = ipnet
	sRule.Table = unix.RT_TABLE_MAIN
	sRule.SuppressPrefixlen = 0
	sRule.Priority = 2500
	if err := netlink.RuleDel(sRule); err != nil {
		slog.Warn("delete rule failed", "error", err.Error())
		slog.Warn("please remove the rule manually", "rule: ", sRule.String())
	}
	//third rule :ip rule add from 68.183.79.137 table main
	lIp := config.Netclient().Host.EndpointIPv6

	_, ipnet, err = net.ParseCIDR(lIp.String() + "/128")
	if err != nil {
		return err
	}
	mRule := netlink.NewRule()
	mRule.Family = syscall.AF_INET6
	mRule.Src = ipnet
	mRule.Table = unix.RT_TABLE_MAIN
	mRule.Priority = 2000
	if err := netlink.RuleDel(mRule); err != nil {
		slog.Warn("delete rule failed", "error", err.Error())
		slog.Warn("please remove the rule manually", "rule: ", mRule.String())

	}

	config.Netclient().CurrGwNmIP = net.ParseIP("")
	if ipv6 := config.Netclient().OriginalDefaultGatewayIp.To4(); ipv6 == nil {
		ipv4, err := GetDefaultGateway()
		if err == nil && ipv4.Gw != nil {
			config.Netclient().OriginalDefaultGatewayIp = ipv4.Gw
		}
	}

	return config.WriteNetclientConfig()
}

// restoreInternetGwV4 - delete the route in table ROUTE_TABLE_NAME and delet the rules
func restoreInternetGwV4() (err error) {
	//build the default gateway route
	gwRoute := netlink.Route{Src: net.ParseIP("0.0.0.0"), Dst: nil, Gw: config.Netclient().CurrGwNmIP, Table: RouteTableName, Priority: 1}

	//delete default gateway at first
	if err := netlink.RouteDel(&gwRoute); err != nil && !strings.Contains(err.Error(), "no such process") {
		slog.Warn("remove default gateway failed", "error", err.Error())
		slog.Warn("please remove the gateway route manually")
		slog.Warn("gateway route: ", gwRoute.String())
	}

	//delete rules
	_, ipnet, err := net.ParseCIDR(IPv4Network)
	if err != nil {
		return err
	}
	//first rule :ip rule add from all table ROUTE_TABLE_NAME
	tRule := netlink.NewRule()
	tRule.Src = ipnet
	tRule.Table = RouteTableName
	tRule.Priority = 3000
	if err := netlink.RuleDel(tRule); err != nil {
		slog.Warn("delete rule failed", "error", err.Error())
		slog.Warn("please remove the rule manually")
		slog.Warn("rule: ", tRule.String())
	}
	//second rule :ip rule add table main suppress_prefixlength 0
	sRule := netlink.NewRule()
	sRule.Src = ipnet
	sRule.Table = unix.RT_TABLE_MAIN
	sRule.SuppressPrefixlen = 0
	sRule.Priority = 2500
	if err := netlink.RuleDel(sRule); err != nil {
		slog.Warn("delete rule failed", "error", err.Error())
		slog.Warn("please remove the rule manually", "rule: ", sRule.String())
	}
	//third rule :ip rule add from 68.183.79.137 table main
	lIp, err := getLocalIpByDefaultInterfaceName()
	if err != nil {
		lIp = config.Netclient().Host.EndpointIP
	}

	_, ipnet, err = net.ParseCIDR(lIp.String() + "/32")
	if err != nil {
		return err
	}
	mRule := netlink.NewRule()
	mRule.Src = ipnet
	mRule.Table = unix.RT_TABLE_MAIN
	mRule.Priority = 2000
	if err := netlink.RuleDel(mRule); err != nil {
		slog.Warn("delete rule failed", "error", err.Error())
		slog.Warn("please remove the rule manually", "rule: ", mRule.String())

	}

	config.Netclient().CurrGwNmIP = net.ParseIP("")
	return config.WriteNetclientConfig()
}

// == private ==

type netLink struct {
	attrs *netlink.LinkAttrs
}

func (nc *NCIface) getKernelLink() *netLink {
	link := getNewLink(nc.Name)
	return link
}

func getNewLink(name string) *netLink {
	linkAttrs := netlink.NewLinkAttrs()
	linkAttrs.Name = name
	return &netLink{
		attrs: &linkAttrs,
	}
}

// DeleteOldInterface - removes named interface
func DeleteOldInterface(iface string) {
	logger.Log(3, "deleting interface", iface)
	ip, err := exec.LookPath("ip")
	if err != nil {
		logger.Log(0, "failed to locate if", err.Error())
	}
	if _, err := ncutils.RunCmd(ip+" link del "+iface, true); err != nil {
		logger.Log(0, "error removing interface", iface, err.Error())
	}
}<|MERGE_RESOLUTION|>--- conflicted
+++ resolved
@@ -187,37 +187,24 @@
 	}
 
 	for _, addr := range addrs {
-		fmt.Println("ADDING===> 1", addr)
 		if (len(config.GetNodes()) > 1 && addr.IP == nil) || addr.Network.IP == nil || addr.Network.String() == IPv4Network ||
 			addr.Network.String() == IPv6Network || (len(config.GetNodes()) > 1 && addr.GwIP == nil) {
 			continue
 		}
-		fmt.Println("ADDING===> ", addr)
 		slog.Info("adding route to interface", "route", fmt.Sprintf("%s -> %s ->%s", addr.IP.String(), addr.Network.String(), addr.GwIP.String()))
-<<<<<<< HEAD
-		r := &netlink.Route{
-=======
 		metric := EgressRouteMetric
 		if addr.Metric > 0 && addr.Metric < 999 {
 			metric = int(addr.Metric)
 		}
 		if err := netlink.RouteAdd(&netlink.Route{
->>>>>>> bf4f9386
 			LinkIndex: l.Attrs().Index,
 			Src:       addr.IP,
 			Gw:        addr.GwIP,
 			Dst:       &addr.Network,
-<<<<<<< HEAD
-			Priority:  EgressRouteMetric,
+			Priority:  metric,
 			Scope:     netlink.SCOPE_LINK,
-		}
-		if err := netlink.RouteAdd(r); err != nil && !strings.Contains(err.Error(), "file exists") {
-			fmt.Println("error adding route", "error", err.Error())
-=======
-			Priority:  metric,
 		}); err != nil && !strings.Contains(err.Error(), "file exists") {
 			slog.Warn("error adding route", "error", err.Error())
->>>>>>> bf4f9386
 		}
 	}
 	return nil
