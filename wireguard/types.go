--- conflicted
+++ resolved
@@ -37,7 +37,6 @@
 }
 
 // Close closes a netclient interface
-<<<<<<< HEAD
 //func (n *NCIface) Close() error {
 //	wgMutex.Lock()
 //	defer wgMutex.Unlock()
@@ -61,12 +60,6 @@
 	n.Config.ReplacePeers = false
 	n.Config.Peers = peers
 	apply(nil, &n.Config)
-=======
-func (n *NCIface) Close() error {
-	wgMutex.Lock()
-	defer wgMutex.Unlock()
-	return n.Close()
->>>>>>> 2f0c55c0
 }
 
 // Configure applies configuration to netmaker wireguard interface
