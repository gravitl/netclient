package wireguard

import (
	"fmt"
	"net"
	"sync"

	"github.com/gravitl/netclient/config"
	"github.com/gravitl/netclient/ncutils"
	"github.com/gravitl/netclient/nmproxy/peer"
	"github.com/gravitl/netmaker/logger"
<<<<<<< HEAD
	"github.com/gravitl/netmaker/logic"
	"golang.org/x/exp/slog"
=======
	"github.com/gravitl/netmaker/models"
>>>>>>> 184d0efb
	"golang.zx2c4.com/wireguard/wgctrl/wgtypes"
)

// NCIface - represents a Netclient network interface
type NCIface struct {
	Iface     netIface
	Name      string
	Addresses []ifaceAddress
	MTU       int
	Config    wgtypes.Config
}

var netmaker NCIface
var wgMutex = sync.Mutex{} // used to mutex functions of the interface

// NewNCIFace - creates a new Netclient interface in memory
func NewNCIface(host *config.Config, nodes config.NodeMap) *NCIface {
	firewallMark := 0
	peers := config.Netclient().HostPeers
	addrs := []ifaceAddress{}
	for _, node := range nodes {
		if node.Address.IP != nil {
			addrs = append(addrs, ifaceAddress{
				IP:      node.Address.IP,
				Network: node.NetworkRange,
			})
		}
		if node.Address6.IP != nil {
			addrs = append(addrs, ifaceAddress{
				IP:      node.Address6.IP,
				Network: node.NetworkRange6,
			})
		}

	}
	if config.Netclient().ProxyEnabled && len(peers) > 0 {
		peers = peer.SetPeersEndpointToProxy(peers)
	}
	iface := netmaker.Iface // store current iface cfg before it gets overwritten
	netmaker = NCIface{
		Name:      ncutils.GetInterfaceName(),
		MTU:       host.MTU,
		Iface:     iface,
		Addresses: addrs,
		Config: wgtypes.Config{
			PrivateKey:   &host.PrivateKey,
			FirewallMark: &firewallMark,
			ListenPort:   &host.ListenPort,
			ReplacePeers: true,
			Peers:        peers,
		},
	}
	return &netmaker
}

// ifaceAddress - interface parsed address
type ifaceAddress struct {
	IP       net.IP
	Network  net.IPNet
	AddRoute bool
}

// Close closes a netclient interface
//func (n *NCIface) Close() error {
//	wgMutex.Lock()
//	defer wgMutex.Unlock()
//	return n.Close()
//}

// Configure applies configuration to netmaker wireguard interface
func (n *NCIface) Configure() error {
	wgMutex.Lock()
	defer wgMutex.Unlock()
	logger.Log(0, "adding addresses to netmaker interface")
<<<<<<< HEAD
	n.GetPeerRoutes()
	if err := n.ApplyAddrs(false); err != nil {
		return fmt.Errorf("Configure apply address %w", err)
=======
	if err := n.ApplyAddrs(); err != nil {
		return err
>>>>>>> 184d0efb
	}
	if err := n.SetMTU(); err != nil {
		return fmt.Errorf("Configure set MTU %w", err)
	}
	return apply(&n.Config)
}

<<<<<<< HEAD
// NCIface.GetPeerRoutes - fetches additional routes that are needed to be added to the interface
func (nc *NCIface) GetPeerRoutes() {
	slog.Debug("setting peer routes")
	var routes []ifaceAddress
	if len(nc.Addresses) == 0 {
		return
	}
	routeMap := make(map[string]struct{})
	for _, peer := range nc.Config.Peers {
		for _, allowedIP := range peer.AllowedIPs {
			addRoute := true
			for _, address := range nc.Addresses {
				normCIDR, err := logic.NormalizeCIDR(address.Network.String())
				if err == nil {
					if logic.IsAddressInCIDR(allowedIP.IP, normCIDR) {
						addRoute = false
					}
				}
			}
			if addRoute {
				// add route to the interface
				if _, ok := routeMap[allowedIP.String()]; !ok {
					routeMap[allowedIP.String()] = struct{}{}
					routes = append(routes, ifaceAddress{
						IP:       allowedIP.IP,
						Network:  allowedIP,
						AddRoute: true,
					})
				}

			}
=======
func SetEgressRoutes(egressRoutes []models.EgressNetworkRoutes) {
	addrs := []ifaceAddress{}
	for _, egressRoute := range egressRoutes {
		for _, egressRange := range egressRoute.EgressRanges {
			addrs = append(addrs, ifaceAddress{
				IP:      egressRoute.NodeAddr.IP,
				Network: config.ToIPNet(egressRange),
			})
>>>>>>> 184d0efb
		}

	}
	SetRoutes(addrs)
}

func GetInterface() *NCIface {
	return &netmaker
}

// NCIface.UpdatePeer - Updates Peers from provided PeerConfig
func (n *NCIface) UpdatePeer(p wgtypes.PeerConfig) {
	peers := []wgtypes.PeerConfig{}
	peers = append(peers, p)
	n.Config.ReplacePeers = false
	n.Config.Peers = peers
	apply(&n.Config)
}

// == private ==
type netIface interface {
	Close() error
}<|MERGE_RESOLUTION|>--- conflicted
+++ resolved
@@ -9,12 +9,9 @@
 	"github.com/gravitl/netclient/ncutils"
 	"github.com/gravitl/netclient/nmproxy/peer"
 	"github.com/gravitl/netmaker/logger"
-<<<<<<< HEAD
 	"github.com/gravitl/netmaker/logic"
 	"golang.org/x/exp/slog"
-=======
 	"github.com/gravitl/netmaker/models"
->>>>>>> 184d0efb
 	"golang.zx2c4.com/wireguard/wgctrl/wgtypes"
 )
 
@@ -89,54 +86,16 @@
 	wgMutex.Lock()
 	defer wgMutex.Unlock()
 	logger.Log(0, "adding addresses to netmaker interface")
-<<<<<<< HEAD
-	n.GetPeerRoutes()
-	if err := n.ApplyAddrs(false); err != nil {
-		return fmt.Errorf("Configure apply address %w", err)
-=======
 	if err := n.ApplyAddrs(); err != nil {
 		return err
->>>>>>> 184d0efb
-	}
+  }
 	if err := n.SetMTU(); err != nil {
 		return fmt.Errorf("Configure set MTU %w", err)
 	}
 	return apply(&n.Config)
 }
 
-<<<<<<< HEAD
-// NCIface.GetPeerRoutes - fetches additional routes that are needed to be added to the interface
-func (nc *NCIface) GetPeerRoutes() {
-	slog.Debug("setting peer routes")
-	var routes []ifaceAddress
-	if len(nc.Addresses) == 0 {
-		return
-	}
-	routeMap := make(map[string]struct{})
-	for _, peer := range nc.Config.Peers {
-		for _, allowedIP := range peer.AllowedIPs {
-			addRoute := true
-			for _, address := range nc.Addresses {
-				normCIDR, err := logic.NormalizeCIDR(address.Network.String())
-				if err == nil {
-					if logic.IsAddressInCIDR(allowedIP.IP, normCIDR) {
-						addRoute = false
-					}
-				}
-			}
-			if addRoute {
-				// add route to the interface
-				if _, ok := routeMap[allowedIP.String()]; !ok {
-					routeMap[allowedIP.String()] = struct{}{}
-					routes = append(routes, ifaceAddress{
-						IP:       allowedIP.IP,
-						Network:  allowedIP,
-						AddRoute: true,
-					})
-				}
 
-			}
-=======
 func SetEgressRoutes(egressRoutes []models.EgressNetworkRoutes) {
 	addrs := []ifaceAddress{}
 	for _, egressRoute := range egressRoutes {
@@ -145,7 +104,7 @@
 				IP:      egressRoute.NodeAddr.IP,
 				Network: config.ToIPNet(egressRange),
 			})
->>>>>>> 184d0efb
+
 		}
 
 	}
