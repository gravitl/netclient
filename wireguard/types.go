--- conflicted
+++ resolved
@@ -127,22 +127,16 @@
 	addrs := []ifaceAddress{}
 	fmt.Printf("===> Egress Routes: %+v\n", egressRoutes)
 	for _, egressRoute := range egressRoutes {
-<<<<<<< HEAD
-		for _, egressRange := range egressRoute.EgressRanges {
-			egressRangeIPNet := config.ToIPNet(egressRange)
-			if egressRangeIPNet.IP == nil {
-				continue
-			}
-			if len(config.GetNodes()) == 1 {
-				addrs = append(addrs, ifaceAddress{
-					Network: egressRangeIPNet,
-				})
-			} else {
-=======
 		for _, egressRange := range egressRoute.EgressRangesWithMetric {
 			egressRangeIPNet := config.ToIPNet(egressRange.Network)
 			if egressRangeIPNet.IP != nil {
->>>>>>> bf4f9386
+				if len(config.GetNodes()) == 1 {
+					addrs = append(addrs, ifaceAddress{
+						Network: egressRangeIPNet,
+						Metric:  egressRange.RouteMetric,
+					})
+					continue
+				}
 				if egressRangeIPNet.IP.To4() != nil {
 
 					addrs = append(addrs, ifaceAddress{
