--- conflicted
+++ resolved
@@ -35,16 +35,10 @@
 		addrs = append(addrs, addr)
 		peers = append(peers, node.Peers...)
 	}
-<<<<<<< HEAD
-	netmaker := NCIface{
-		Name: GetName(),
-		MTU:  host.MTU,
-=======
 	netmaker = NCIface{
 		Name:      ncutils.GetInterfaceName(),
 		MTU:       host.MTU,
 		Addresses: addrs,
->>>>>>> ca548386
 		Config: wgtypes.Config{
 			PrivateKey:   &host.PrivateKey,
 			FirewallMark: &firewallMark,
