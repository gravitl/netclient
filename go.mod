--- conflicted
+++ resolved
@@ -101,14 +101,8 @@
 	go.uber.org/atomic v1.9.0 // indirect
 	go.uber.org/multierr v1.9.0 // indirect
 	golang.org/x/mod v0.18.0 // indirect
-<<<<<<< HEAD
-	golang.org/x/oauth2 v0.23.0 // indirect
-	golang.org/x/sync v0.8.0 // indirect
-	golang.org/x/text v0.19.0 // indirect
-=======
 	golang.org/x/sync v0.9.0 // indirect
 	golang.org/x/text v0.20.0 // indirect
->>>>>>> f610f1cb
 	golang.org/x/tools v0.22.0 // indirect
 	golang.zx2c4.com/wintun v0.0.0-20211104114900-415007cec224 // indirect
 	gopkg.in/alexcesaro/quotedprintable.v3 v3.0.0-20150716171945-2caba252f4dc // indirect
