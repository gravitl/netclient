// Package cmd command line for netclient
/*
Copyright © 2022 Netmaker Team <info@netmaker.io>
*/
package cmd

import (
	"crypto/rand"
	"os"
	"runtime"

	"github.com/google/uuid"
	"github.com/gravitl/netclient/config"
	"github.com/gravitl/netclient/ncutils"
	"github.com/gravitl/netclient/wireguard"
	"github.com/gravitl/netmaker/logger"
	"github.com/gravitl/netmaker/models"
	"github.com/spf13/cobra"
	"github.com/spf13/viper"
	"golang.org/x/crypto/nacl/box"
	"golang.zx2c4.com/wireguard/wgctrl/wgtypes"
<<<<<<< HEAD
	"gopkg.in/yaml.v1"
=======
	"gopkg.in/yaml.v3"
>>>>>>> 2f0c55c0
)

// rootCmd represents the base command when called without any subcommands
var rootCmd = &cobra.Command{
	Use:   "netclient",
	Short: "Netmaker's netclient agent and CLI",
	Long: `Netmaker's netclient agent and CLI to manage wireguard networks

Join, leave, connect and disconnect from netmaker wireguard networks.`,
	// Uncomment the following line if your bare application
	// has an action associated with it:
	//Run: func(cmd *cobra.Command, args []string) {},
}

// Execute adds all child commands to the root command and sets flags appropriately.
// This is called by main.main(). It only needs to happen once to the rootCmd.
func Execute() {
	err := rootCmd.Execute()
	if err != nil {
		os.Exit(1)
	}
}

func init() {
	cobra.OnInitialize(initConfig)

	// Here you will define your flags and configuration settings.
	// Cobra supports persistent flags, which, if defined here,
	// will be global for your application.

	rootCmd.PersistentFlags().IntP("verbosity", "v", 0, "set loggin verbosity 0-4")
	viper.BindPFlags(rootCmd.Flags())

	// Cobra also supports local flags, which will only run
	// when this action is called directly.
}

// initConfig reads in config file and ENV variables if set.
func initConfig() {
	checkUID()
	viper.AddConfigPath(config.GetNetclientPath())
	viper.SetConfigName("netclient.yml")
	viper.SetConfigType("yml")

	viper.BindPFlags(rootCmd.PersistentFlags())
	viper.AutomaticEnv() // read in environment variables that match
	//not sure why vebosity not set in AutomaticEnv
	viper.BindEnv("verbosity", "VERBOSITY")

	// If a config file is found, read it in
	if err := config.Lock(config.ConfigLockfile); err != nil {
		logger.Log(0, "failed to obtain lockfile", err.Error())
	}
	if err := viper.ReadInConfig(); err == nil {
		logger.Log(0, "Using config file:", viper.ConfigFileUsed())
	} else {
		logger.Log(0, "error reading config file", err.Error())
	}
	if err := config.Unlock(config.ConfigLockfile); err != nil {
		logger.Log(0, "failed to releas lockfile", err.Error())
	}
	var netclient config.Config
	//viper cannot unmarshal net.IPNet so need to do a funky conversion
	//if err := viper.Unmarshal(&netclient); err != nil {
	//logger.Log(0, "could not read netclient config file", err.Error())
	//}
	c := viper.AllSettings()
	b, _ := yaml.Marshal(c)
	if err := yaml.Unmarshal(b, &netclient); err != nil {
		logger.Log(0, "could not read netclient config file", err.Error())
	}

	logger.Verbosity = netclient.Verbosity
	config.UpdateNetclient(netclient)
	config.ReadNodeConfig()
	config.ReadServerConf()
	checkConfig()
	//check netclient dirs exist
	if _, err := os.Stat(config.GetNetclientPath()); err != nil {
		if os.IsNotExist(err) {
			if err := os.Mkdir(config.GetNetclientPath(), os.ModePerm); err != nil {
				logger.Log(0, "failed to create dirs", err.Error())
			}
		} else {
			logger.FatalLog("could not create /etc/netclient dir" + err.Error())
		}
	}
	wireguard.WriteWgConfig(config.Netclient(), config.GetNodes())
}

func checkConfig() {
	fail := false
	saveRequired := false
	netclient := config.Netclient()
	if netclient.OS != runtime.GOOS {
		logger.Log(0, "setting OS")
		netclient.OS = runtime.GOOS
		saveRequired = true
	}
	if netclient.Version != config.Version {
		logger.Log(0, "setting version")
		netclient.Version = config.Version
		saveRequired = true
	}
	netclient.IPForwarding = true
	if netclient.HostID == "" {
		logger.Log(0, "setting netclient hostid")
		netclient.HostID = uuid.NewString()
		netclient.HostPass = ncutils.MakeRandomString(32)
		saveRequired = true
	}
	if netclient.Name == "" {
		logger.Log(0, "setting name")
		netclient.Name, _ = os.Hostname()
		saveRequired = true
	}
	if netclient.Interface == "" {
		logger.Log(0, "setting interface name")
		netclient.Interface = "netmaker"
		saveRequired = true
	}
	if netclient.MacAddress == nil {
		logger.Log(0, "setting macAddress")
		mac, err := ncutils.GetMacAddr()
		if err != nil {
			logger.FatalLog("failed to set macaddress", err.Error())
		}
		netclient.MacAddress = mac[0]
		saveRequired = true
	}
<<<<<<< HEAD
	if len(netclient.PrivateKey) == 0 {
		key, err := wgtypes.GeneratePrivateKey()
		if err != nil {
			logger.FatalLog("failed to generate wg key", err.Error())
		}
		netclient.PrivateKey = key
		netclient.PublicKey = key.PublicKey()
=======
	if (netclient.PrivateKey == wgtypes.Key{}) {
		logger.Log(0, "setting wireguard keys")
		var err error
		netclient.PrivateKey, err = wgtypes.GeneratePrivateKey()
		if err != nil {
			logger.FatalLog("failed to generate wg key", err.Error())
		}
		netclient.PublicKey = netclient.PrivateKey.PublicKey()
>>>>>>> 2f0c55c0
		saveRequired = true
	}
	if len(netclient.TrafficKeyPrivate) == 0 {
		logger.Log(0, "setting traffic keys")
		pub, priv, err := box.GenerateKey(rand.Reader)
		if err != nil {
			logger.FatalLog("error generating traffic keys", err.Error())
		}
		bytes, err := ncutils.ConvertKeyToBytes(priv)
		if err != nil {
			logger.FatalLog("error generating traffic keys", err.Error())
		}
		netclient.TrafficKeyPrivate = bytes
		bytes, err = ncutils.ConvertKeyToBytes(pub)
		if err != nil {
			logger.FatalLog("error generating traffic keys", err.Error())
		}
		netclient.TrafficKeyPublic = bytes
<<<<<<< HEAD
		saveRequired = truInterfacee
=======
		saveRequired = true
>>>>>>> 2f0c55c0
	}
	// check for nftables present if on Linux
	if netclient.FirewallInUse == "" {
		saveRequired = true
		if ncutils.IsLinux() {
			if ncutils.IsNFTablesPresent() {
				netclient.FirewallInUse = models.FIREWALL_NFTABLES
			} else {
				netclient.FirewallInUse = models.FIREWALL_IPTABLES
			}
		} else {
			// defaults to iptables for now, may need another default for non-Linux OSes
			netclient.FirewallInUse = models.FIREWALL_IPTABLES
		}
	}

	if saveRequired {
		logger.Log(3, "saving netclient configuration")
		if err := config.WriteNetclientConfig(); err != nil {
			logger.FatalLog("could not save netclient config " + err.Error())
		}
	}
	config.ReadServerConf()
	for _, server := range config.Servers {
		if server.MQID != netclient.HostID || server.Password != netclient.HostPass {
			fail = true
			logger.Log(0, server.Name, "is misconfigured: MQID/Password does not match hostid/password")
		}
	}
	config.ReadNodeConfig()
	nodes := config.GetNodes()
	for _, node := range nodes {
		//make sure server config exists
		server := config.GetServer(node.Server)
		if server == nil {
			fail = true
			logger.Log(0, "configuration for", node.Server, "is missing")
		}
	}
	if fail {
		logger.FatalLog("configuration is invalid, fix before proceeding")
	}
}<|MERGE_RESOLUTION|>--- conflicted
+++ resolved
@@ -19,11 +19,7 @@
 	"github.com/spf13/viper"
 	"golang.org/x/crypto/nacl/box"
 	"golang.zx2c4.com/wireguard/wgctrl/wgtypes"
-<<<<<<< HEAD
-	"gopkg.in/yaml.v1"
-=======
 	"gopkg.in/yaml.v3"
->>>>>>> 2f0c55c0
 )
 
 // rootCmd represents the base command when called without any subcommands
@@ -154,15 +150,6 @@
 		netclient.MacAddress = mac[0]
 		saveRequired = true
 	}
-<<<<<<< HEAD
-	if len(netclient.PrivateKey) == 0 {
-		key, err := wgtypes.GeneratePrivateKey()
-		if err != nil {
-			logger.FatalLog("failed to generate wg key", err.Error())
-		}
-		netclient.PrivateKey = key
-		netclient.PublicKey = key.PublicKey()
-=======
 	if (netclient.PrivateKey == wgtypes.Key{}) {
 		logger.Log(0, "setting wireguard keys")
 		var err error
@@ -171,7 +158,6 @@
 			logger.FatalLog("failed to generate wg key", err.Error())
 		}
 		netclient.PublicKey = netclient.PrivateKey.PublicKey()
->>>>>>> 2f0c55c0
 		saveRequired = true
 	}
 	if len(netclient.TrafficKeyPrivate) == 0 {
@@ -190,11 +176,7 @@
 			logger.FatalLog("error generating traffic keys", err.Error())
 		}
 		netclient.TrafficKeyPublic = bytes
-<<<<<<< HEAD
-		saveRequired = truInterfacee
-=======
-		saveRequired = true
->>>>>>> 2f0c55c0
+		saveRequired = true
 	}
 	// check for nftables present if on Linux
 	if netclient.FirewallInUse == "" {
