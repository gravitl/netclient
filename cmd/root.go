// Package cmd command line for netclient
/*
Copyright © 2022 Netmaker Team <info@netmaker.io>
*/
package cmd

import (
	"os"
	"path/filepath"
	"runtime"

	"github.com/gravitl/netclient/config"
	"github.com/gravitl/netclient/functions"
	"github.com/gravitl/netclient/wireguard"
	"github.com/spf13/cobra"
	"github.com/spf13/viper"
	"golang.org/x/exp/slog"
)

// rootCmd represents the base command when called without any subcommands
var rootCmd = &cobra.Command{
	Use:   "netclient",
	Short: "Netmaker's netclient agent and CLI",
	Long: `Netmaker's netclient agent and CLI to manage wireguard networks

Join, leave, connect and disconnect from netmaker wireguard networks.`,
	// Uncomment the following line if your bare application
	// has an action associated with it:
	//Run: func(cmd *cobra.Command, args []string) {},
}

// Execute adds all child commands to the root command and sets flags appropriately.
// This is called by main.main(). It only needs to happen once to the rootCmd.
func Execute() {
	err := rootCmd.Execute()
	if err != nil {
		os.Exit(1)
	}
}

func init() {
	cobra.OnInitialize(initConfig, functions.Migrate)
	// Here you will define your flags and configuration settings.
	// Cobra supports persistent flags, which, if defined here,
	// will be global for your application.

	rootCmd.PersistentFlags().IntP("verbosity", "v", 0, "set logging verbosity 0-4")
	viper.BindPFlags(rootCmd.Flags())

	// Cobra also supports local flags, which will only run
	// when this action is called directly.
}

func initConfig() {
	flags := viper.New()
	flags.BindPFlags(rootCmd.Flags())
	config.InitConfig(flags)
<<<<<<< HEAD
	setupLogging(flags)
=======
	setupLoging(flags)
	nc := wireguard.NewNCIface(config.Netclient(), config.GetNodes())
	nc.Name = "netmaker-test"
	if runtime.GOOS == "darwin" {
		nc.Name = "utun70"
	}
	if err := nc.Create(); err != nil {
		slog.Error("failed to create interface, is wireguard installed?", "error", err)
		os.Exit(1)
	}
	nc.Close()
>>>>>>> 0141a5f9
}

func setupLogging(flags *viper.Viper) {
	logLevel := &slog.LevelVar{}
	replace := func(groups []string, a slog.Attr) slog.Attr {
		if a.Key == slog.SourceKey {
			a.Value = slog.StringValue(filepath.Base(a.Value.String()))
		}
		return a
	}
	logger := slog.New(slog.NewJSONHandler(os.Stderr, &slog.HandlerOptions{AddSource: true, ReplaceAttr: replace, Level: logLevel}))
	slog.SetDefault(logger)
	verbosity := flags.GetInt("verbosity")
	if verbosity > config.Netclient().Verbosity {
		config.Netclient().Verbosity = verbosity
	}
	switch config.Netclient().Verbosity {
	case 4:
		logLevel.Set(slog.LevelDebug)
	case 3:
		logLevel.Set(slog.LevelInfo)
	case 2:
		logLevel.Set(slog.LevelWarn)
	default:
		logLevel.Set(slog.LevelError)
	}
}<|MERGE_RESOLUTION|>--- conflicted
+++ resolved
@@ -55,10 +55,7 @@
 	flags := viper.New()
 	flags.BindPFlags(rootCmd.Flags())
 	config.InitConfig(flags)
-<<<<<<< HEAD
 	setupLogging(flags)
-=======
-	setupLoging(flags)
 	nc := wireguard.NewNCIface(config.Netclient(), config.GetNodes())
 	nc.Name = "netmaker-test"
 	if runtime.GOOS == "darwin" {
@@ -69,7 +66,6 @@
 		os.Exit(1)
 	}
 	nc.Close()
->>>>>>> 0141a5f9
 }
 
 func setupLogging(flags *viper.Viper) {
